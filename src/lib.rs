// Copyright 2015 MaidSafe.net limited.
//
// This SAFE Network Software is licensed to you under (1) the MaidSafe.net Commercial License,
// version 1.0 or later, or (2) The General Public License (GPL), version 3, depending on which
// licence you accepted on initial access to the Software (the "Licences").
//
// By contributing code to the SAFE Network Software, or to this project generally, you agree to be
// bound by the terms of the MaidSafe Contributor Agreement.  This, along with the Licenses can be
// found in the root directory of this project at LICENSE, COPYING and CONTRIBUTOR.
//
// Unless required by applicable law or agreed to in writing, the SAFE Network Software distributed
// under the GPL Licence is distributed on an "AS IS" BASIS, WITHOUT WARRANTIES OR CONDITIONS OF ANY
// KIND, either express or implied.
//
// Please review the Licences for the specific language governing permissions and limitations
// relating to use of the SAFE Network Software.

//! Client and node implementations for a resilient decentralised network.
//!
//! The network is based on the [`kademlia_routing_table`][1] and uses the XOR metric to define the
//! "distance" between two [`XorName`][2]s. `XorName`s are used as addresses of nodes, clients as
//! well as data.
//!
//! [1]: ../kademlia_routing_table/index.html
//! [2]: ../xor_name/struct.XorName.html
//!
//! Messages are exchanged between _authorities_, where an `Authority` can be an individual client
//! or node, or a collection of nodes called a "section", or a subset of a section called a "group".
//! In all cases, messages are cryptographically signed by the sender, and in the case of sections
//! and groups, it is verified that a sufficient number of members agree on the message: only if
//! that quorum is reached, the message is delivered. In addition, each message has a unique ID, and
//! is delivered only once.
//!
//! Section and group authorities are also addressed using a single `XorName`. The members are the
//! nodes that are closest to that name. Groups are of fixed size specified as a
//! network-wide constant. Sections contain a minimum number of nodes with the minimum
//! value defined as the above group size. Since nodes are assigned their name by the network, this
//! provides redundancy and resilience: a node has no control over which section or group authority
//! it will be a member of, and without a majority in the section or group it cannot forge a message
//! from there.
//!
//! The library also provides different types for the messages' data.
//!
//!
//! # Usage
//!
//! A decentralised service based on the `routing` library uses `Client` to send requests to the
//! network of nodes and receive responses.
//!
//! `Node` is used to handle and send requests within that network, and to implement its
//! functionality, e.g. storing and retrieving data, validating permissions, managing metadata, etc.
//!
//!
//! ## Client creation
//!
//! A client's name is a hash of its public keys. Upon creation, the client will attempt to connect
//! to the network through any node, and exchange public keys with it. That node becomes a
//! bootstrap node for the client, and messages to and from the client will be routed over it.
//!
//! ```no_run
//! # #![allow(unused)]
//! use std::sync::mpsc;
//! use routing::{Client, Event, FullInfo};
//!
//! let (sender, receiver) = mpsc::channel::<Event>();
//! let full_info = FullInfo::node_new(1u8); // Generate new keys.
//! # #[cfg(not(feature = "use-mock-crust"))]
//! let client = Client::new(sender, Some(full_info), None).unwrap();
//! ```
//!
//! Messages can be sent using the methods of `client`, and received as `Event`s from the
//! `receiver`.
//!
//!
//! ## Node creation
//!
//! Creating a node looks even simpler:
//!
//! ```no_run
//! # #![allow(unused)]
//! use routing::Node;
//!
//! let node = Node::builder().create().unwrap();
//! ```
//!
//! Upon creation, the node will first connect to the network as a client. Once it has client
//! status, it requests a new name from the network, and then integrates itself in the network with
//! that new name, adding close nodes to its routing table.
//!
//! Messages can be sent using the methods of `node`, and received as `Event`s from the `receiver`.
//! The node can act as an individual node or as part of a section or group authority. Sending a
//! message as a section or group authority only has an effect if sufficiently many other nodes in
//! that authority send the same message.
//!
//!
//! # Sequence diagrams
//!
//! - [Bootstrapping](bootstrap.png)
//! - [Churn (`NewNode`)](new-node.png)
//! - [Tunnel](tunnel.png)

#![doc(html_logo_url =
           "https://raw.githubusercontent.com/maidsafe/QA/master/Images/maidsafe_logo.png",
       html_favicon_url = "https://maidsafe.net/img/favicon.ico",
       html_root_url = "https://docs.rs/routing")]
// For explanation of lint checks, run `rustc -W help` or see
// https://github.com/maidsafe/QA/blob/master/Documentation/Rust%20Lint%20Checks.md
#![forbid(exceeding_bitshifts, mutable_transmutes, no_mangle_const_items,
          unknown_crate_types, warnings)]
#![deny(bad_style, deprecated, improper_ctypes, missing_docs, non_shorthand_field_patterns,
        overflowing_literals, plugin_as_library, private_no_mangle_fns, private_no_mangle_statics,
        stable_features, unconditional_recursion, unknown_lints, unsafe_code, unused_allocation,
        unused_attributes, unused_comparisons, unused_features, unused_parens, while_true, unused)]
#![warn(trivial_casts, trivial_numeric_casts, unused_extern_crates, unused_import_braces,
        unused_qualifications, unused_results)]
#![allow(box_pointers, missing_copy_implementations, missing_debug_implementations,
         variant_size_differences, non_camel_case_types)]
#![cfg_attr(feature = "cargo-clippy",
            deny(unicode_not_nfc, wrong_pub_self_convention, option_unwrap_used))]

extern crate config_file_handler;
#[cfg(not(feature = "use-mock-crust"))]
extern crate crust;
#[cfg(feature = "use-mock-crust")]
extern crate fake_clock;
extern crate fs2;
extern crate hex;
extern crate itertools;
#[macro_use]
extern crate log;
extern crate lru_time_cache;
extern crate maidsafe_utilities;
extern crate num_bigint;
#[macro_use]
extern crate quick_error;
extern crate rand;
extern crate resource_proof;
#[cfg(not(feature = "use-mock-crypto"))]
extern crate rust_sodium;
extern crate serde;
#[macro_use]
extern crate serde_derive;
#[cfg(test)]
extern crate serde_json;
extern crate tiny_keccak;
#[macro_use]
extern crate unwrap;

// Needs to be before all other modules to make the macros available to them.
#[macro_use]
mod macros;

mod ack_manager;
mod action;
mod cache;
mod client;
mod client_error;
mod common_types;
mod config_handler;
mod cumulative_own_section_merge;
mod data;
mod error;
mod event;
mod event_stream;
mod full_info;
mod messages;
<<<<<<< HEAD
mod message_filter;
=======
mod node;
>>>>>>> 22803834
mod outbox;
mod peer;
mod peer_manager;
mod public_info;
mod rate_limiter;
mod resource_prover;
mod routing_message_filter;
mod routing_table;
mod section_list_cache;
mod signature_accumulator;
mod state_machine;
mod states;
mod stats;
mod timer;
mod tunnels;
mod types;
mod utils;
mod xor_name;
pub(crate) mod vote;
pub(crate) mod proof;
pub(crate) mod block;
pub(crate) mod chain;
pub(crate) mod network_event;

#[cfg(feature = "use-mock-crypto")]
pub mod mock_crypto;

#[cfg(feature = "use-mock-crypto")]
use mock_crypto::rust_sodium;

/// Reexports `crust::Config`
pub type BootstrapConfig = crust::Config;

/// Mock crust
#[cfg(feature = "use-mock-crust")]
pub mod mock_crust;

/// SHA-3 type alias.
pub mod sha3;

/// Structured Data Tag for Session Packet Type
pub const TYPE_TAG_SESSION_PACKET: u64 = 0;
/// Structured Data Tag for DNS Packet Type
pub const TYPE_TAG_DNS_PACKET: u64 = 5;

/// Quorum is defined as having strictly greater than `QUORUM_NUMERATOR / QUORUM_DENOMINATOR`
/// agreement; using only integer arithmetic a quorum can be checked with
/// `votes * QUORUM_DENOMINATOR > voters * QUORUM_NUMERATOR`.
pub const QUORUM_NUMERATOR: usize = 1;
/// See `QUORUM_NUMERATOR`.
pub const QUORUM_DENOMINATOR: usize = 2;

/// Default minimal section size.
pub const GROUP_SIZE: usize = 8;
/// Key of an account data in the account packet
pub const ACC_LOGIN_ENTRY_KEY: &[u8] = b"Login";

pub use cache::{Cache, NullCache};
pub use client::Client;
pub use client_error::{ClientError, EntryError};
pub use common_types::AccountPacket;
pub use config_handler::{Config, DevConfig};
pub use data::{Action, EntryAction, EntryActions, ImmutableData, MAX_IMMUTABLE_DATA_SIZE_IN_BYTES,
               MAX_MUTABLE_DATA_ENTRIES, MAX_MUTABLE_DATA_SIZE_IN_BYTES, MutableData,
               NO_OWNER_PUB_KEY, PermissionSet, User, Value};
pub use error::{InterfaceError, RoutingError};
pub use event::Event;
pub use event_stream::EventStream;
pub use full_info::FullInfo;
pub use messages::{AccountInfo, Request, Response};
#[cfg(feature = "use-mock-crust")]
pub use mock_crust::crust;
pub use node::{Node, NodeBuilder};
#[cfg(feature = "use-mock-crust")]
pub use peer_manager::test_consts;
pub use public_info::PublicInfo;
#[cfg(feature = "use-mock-crust")]
pub use rate_limiter::rate_limiter_consts;
pub use routing_table::{Authority, Prefix, RoutingTable};
pub use routing_table::Error as RoutingTableError;
#[cfg(any(test, feature = "use-mock-crust"))]
pub use routing_table::verify_network_invariant;
pub use types::MessageId;
pub use xor_name::{XOR_NAME_BITS, XOR_NAME_LEN, XorName, XorNameFromHexError};

type Service = crust::Service<PublicInfo>;
use crust::Event as CrustEvent;
type CrustEventSender = crust::CrustEventSender<PublicInfo>;
type PrivConnectionInfo = crust::PrivConnectionInfo<PublicInfo>;
type PubConnectionInfo = crust::PubConnectionInfo<PublicInfo>;

#[cfg(test)]
mod tests {
    use super::{QUORUM_DENOMINATOR, QUORUM_NUMERATOR};

    #[test]
    #[cfg_attr(feature = "cargo-clippy", allow(eq_op))]
    fn quorum_check() {
        assert!(
            QUORUM_NUMERATOR < QUORUM_DENOMINATOR,
            "Quorum impossible to achieve"
        );
        assert!(
            QUORUM_NUMERATOR * 2 >= QUORUM_DENOMINATOR,
            "Quorum does not guarantee agreement"
        );
    }
}<|MERGE_RESOLUTION|>--- conflicted
+++ resolved
@@ -164,13 +164,9 @@
 mod event_stream;
 mod full_info;
 mod messages;
-<<<<<<< HEAD
 mod message_filter;
-=======
 mod node;
->>>>>>> 22803834
 mod outbox;
-mod peer;
 mod peer_manager;
 mod public_info;
 mod rate_limiter;
