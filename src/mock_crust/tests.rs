// Copyright 2016 MaidSafe.net limited.
//
// This SAFE Network Software is licensed to you under (1) the MaidSafe.net Commercial License,
// version 1.0 or later, or (2) The General Public License (GPL), version 3, depending on which
// licence you accepted on initial access to the Software (the "Licences").
//
// By contributing code to the SAFE Network Software, or to this project generally, you agree to be
// bound by the terms of the MaidSafe Contributor Agreement.  This, along with the Licenses can be
// found in the root directory of this project at LICENSE, COPYING and CONTRIBUTOR.
//
// Unless required by applicable law or agreed to in writing, the SAFE Network Software distributed
// under the GPL Licence is distributed on an "AS IS" BASIS, WITHOUT WARRANTIES OR CONDITIONS OF ANY
// KIND, either express or implied.
//
// Please review the Licences for the specific language governing permissions and limitations
// relating to use of the SAFE Network Software.

// These tests are almost straight up copied from crust::service::tests

use super::crust::{CrustEventSender, CrustUser, Service};
use super::support::{Config, Network, to_socket_addr};
use CrustEvent;
use full_info::FullInfo;
use maidsafe_utilities::event_sender::{MaidSafeEventCategory, MaidSafeObserver};
use public_info::PublicInfo;
use std::collections::HashSet;
use std::sync::mpsc::{self, Receiver};

fn get_event_sender()
    -> (CrustEventSender<PublicInfo>,
        Receiver<MaidSafeEventCategory>,
        Receiver<CrustEvent<PublicInfo>>)
{
    let (category_tx, category_rx) = mpsc::channel();
    let (event_tx, event_rx) = mpsc::channel();

    (
        MaidSafeObserver::new(event_tx, MaidSafeEventCategory::Crust, category_tx),
        category_rx,
        event_rx,
    )
}

// Receive an event from the given receiver and asserts that it matches the given pattern.
macro_rules! expect_event {
    ($rx:expr, $pattern:pat) => {
        match unwrap!($rx.try_recv()) {
            $pattern => (),
            e => panic!("unexpected event {:?}", e),
        }
    };

    ($rx:expr, $pattern:pat => $arm:expr) => {
        match unwrap!($rx.try_recv()) {
            $pattern => $arm,
            e => panic!("unexpected event {:?}", e),
        }
    }
}

#[test]
fn start_two_services_bootstrap_communicate_exit() {
    let group_size = 8;
    let network = Network::new(group_size, None);
    let endpoint0 = network.gen_endpoint(None);
    let handle0 = network.new_service_handle(None, Some(endpoint0));

    let endpoint1 = network.gen_endpoint(None);
    let config = Config::with_contacts(&[endpoint0, endpoint1]);
    let handle1 = network.new_service_handle(Some(config.clone()), Some(endpoint1));

    let (event_sender_0, _category_rx_0, event_rx_0) = get_event_sender();
    let (event_sender_1, _category_rx_1, event_rx_1) = get_event_sender();

    let mut service_0 = unwrap!(Service::with_handle(
        &handle0,
        event_sender_0,
        *FullInfo::node_new(1u8).public_info(),
    ));

    unwrap!(service_0.start_listening_tcp());
    expect_event!(event_rx_0, CrustEvent::ListenerStarted::<PublicInfo>(..));

    service_0.start_service_discovery();
    let _ = service_0.set_accept_bootstrap(true);

    let mut service_1 = unwrap!(Service::with_handle(
        &handle1,
        event_sender_1,
        *FullInfo::node_new(1u8).public_info(),
    ));

    unwrap!(service_1.start_bootstrap(HashSet::new(), CrustUser::Node));
    network.deliver_messages();
    let id_0 = expect_event!(event_rx_1, CrustEvent::BootstrapConnect::<PublicInfo>(id, _) => id);
    let id_1 = expect_event!(event_rx_0,
        CrustEvent::BootstrapAccept::<PublicInfo>(id, CrustUser::Node) => id);

    assert_ne!(id_0, id_1);

    // send data from 0 to 1
    let data_sent = vec![0, 1, 255, 254, 222, 1];
    unwrap!(service_0.send(&id_1, data_sent.clone(), 0));
    network.deliver_messages();

    // 1 should rx data
    let (data_recvd, pub_info) = expect_event!(event_rx_1,
                    CrustEvent::NewMessage::<PublicInfo>(their_info, _, msg) => (msg, their_info));

    assert_eq!(data_recvd, data_sent);
    assert_eq!(pub_info, id_0);

    // send data from 1 to 0
    let data_sent = vec![10, 11, 155, 214, 202];
    unwrap!(service_1.send(&id_0, data_sent.clone(), 0));

    network.deliver_messages();
    // 0 should rx data
    let (data_recvd, pub_info) = expect_event!(event_rx_0,
                    CrustEvent::NewMessage::<PublicInfo>(their_info, _, msg) => (msg, their_info));

    assert_eq!(data_recvd, data_sent);
    assert_eq!(pub_info, id_1);

    assert!(service_0.disconnect(&id_1));
    network.deliver_messages();
    expect_event!(event_rx_1, CrustEvent::LostPeer::<PublicInfo>(id) => assert_eq!(id, id_0));
}

#[test]
fn start_two_services_rendezvous_connect() {
    const PREPARE_CI_TOKEN: u32 = 1;

    let group_size = 8;
    let network = Network::new(group_size, None);
    let handle0 = network.new_service_handle(None, None);
    let handle1 = network.new_service_handle(None, None);

    let (event_sender_0, _category_rx_0, event_rx_0) = get_event_sender();
    let (event_sender_1, _category_rx_1, event_rx_1) = get_event_sender();

    let service_0 = unwrap!(Service::with_handle(
        &handle0,
        event_sender_0,
        *FullInfo::node_new(1u8).public_info()
    ));
    let service_1 = unwrap!(Service::with_handle(
        &handle1,
        event_sender_1,
        *FullInfo::node_new(1u8).public_info()
    ));

    service_0.prepare_connection_info(PREPARE_CI_TOKEN);
    network.deliver_messages();
    let our_ci_0 = expect_event!(event_rx_0,
                                 CrustEvent::ConnectionInfoPrepared::<PublicInfo>(cir) => {
        assert_eq!(cir.result_token, PREPARE_CI_TOKEN);
        unwrap!(cir.result)
    });

    service_1.prepare_connection_info(PREPARE_CI_TOKEN);
    network.deliver_messages();
    let our_ci_1 = expect_event!(event_rx_1,
                                 CrustEvent::ConnectionInfoPrepared::<PublicInfo>(cir) => {
        assert_eq!(cir.result_token, PREPARE_CI_TOKEN);
        unwrap!(cir.result)
    });

    let their_ci_0 = our_ci_0.to_pub_connection_info();
    let their_ci_1 = our_ci_1.to_pub_connection_info();

    unwrap!(service_0.connect(our_ci_0, their_ci_1));
    unwrap!(service_1.connect(our_ci_1, their_ci_0));
    network.deliver_messages();

    let id_1 = expect_event!(event_rx_0, CrustEvent::ConnectSuccess::<PublicInfo>(id) => id);
    let id_0 = expect_event!(event_rx_1, CrustEvent::ConnectSuccess::<PublicInfo>(id) => id);

    // send data from 0 to 1
    let data_sent = vec![0, 1, 255, 254, 222, 1];
    unwrap!(service_0.send(&id_1, data_sent.clone(), 0));
    network.deliver_messages();

    // 1 should rx data
    let (data_recvd, pub_info) = expect_event!(event_rx_1,
                    CrustEvent::NewMessage::<PublicInfo>(their_info, _, msg) => (msg, their_info));

    assert_eq!(data_recvd, data_sent);
    assert_eq!(pub_info, id_0);

    // send data from 1 to 0
    let data_sent = vec![10, 11, 155, 214, 202];
    unwrap!(service_1.send(&id_0, data_sent.clone(), 0));
    network.deliver_messages();

    // 0 should rx data
    let (data_recvd, pub_info) = expect_event!(event_rx_0,
                    CrustEvent::NewMessage::<PublicInfo>(their_info, _, msg) => (msg, their_info));

    assert_eq!(data_recvd, data_sent);
    assert_eq!(pub_info, id_1);
}

#[test]
fn unidirectional_rendezvous_connect() {
    const PREPARE_CI_TOKEN: u32 = 1;

    let group_size = 8;
    let network = Network::new(group_size, None);
    let handle0 = network.new_service_handle(None, None);
    let handle1 = network.new_service_handle(None, None);

    let (event_tx_0, _category_rx_0, event_rx_0) = get_event_sender();
    let (event_tx_1, _category_rx_1, event_rx_1) = get_event_sender();

    let service_0 = unwrap!(Service::with_handle(
        &handle0,
        event_tx_0,
        *FullInfo::node_new(1u8).public_info()
    ));
    let service_1 = unwrap!(Service::with_handle(
        &handle1,
        event_tx_1,
        *FullInfo::node_new(1u8).public_info()
    ));

    service_0.prepare_connection_info(PREPARE_CI_TOKEN);
    network.deliver_messages();
    let our_ci_0 = expect_event!(event_rx_0,
                                 CrustEvent::ConnectionInfoPrepared::<PublicInfo>(cir) => {
        unwrap!(cir.result)
    });

    service_1.prepare_connection_info(PREPARE_CI_TOKEN);
    network.deliver_messages();
    let our_ci_1 = expect_event!(event_rx_1,
                                 CrustEvent::ConnectionInfoPrepared::<PublicInfo>(cir) => {
        unwrap!(cir.result)
    });

    let their_ci_1 = our_ci_1.to_pub_connection_info();

    unwrap!(service_0.connect(our_ci_0, their_ci_1));
    network.deliver_messages();

    expect_event!(event_rx_0, CrustEvent::ConnectSuccess::<PublicInfo>(_));
    expect_event!(event_rx_1, CrustEvent::ConnectSuccess::<PublicInfo>(_));
}

#[test]
fn drop() {
    use std::mem;

    let group_size = 8;
    let network = Network::new(group_size, None);
    let handle0 = network.new_service_handle(None, None);

    let config = Config::with_contacts(&[handle0.endpoint()]);
    let handle1 = network.new_service_handle(Some(config), None);

    let (event_sender_0, _category_rx_0, event_rx_0) = get_event_sender();
    let (event_sender_1, _category_rx_1, event_rx_1) = get_event_sender();

    let mut service_0 = unwrap!(Service::with_handle(
        &handle0,
        event_sender_0,
        *FullInfo::node_new(1u8).public_info()
    ));

    unwrap!(service_0.start_listening_tcp());
    expect_event!(event_rx_0, CrustEvent::ListenerStarted::<PublicInfo>(_));
    let _ = service_0.set_accept_bootstrap(true);

    let mut service_1 = unwrap!(Service::with_handle(
        &handle1,
        event_sender_1,
        *FullInfo::node_new(1u8).public_info()
    ));
    unwrap!(service_1.start_bootstrap(HashSet::new(), CrustUser::Node));

    network.deliver_messages();

    let id_0 = expect_event!(event_rx_1, CrustEvent::BootstrapConnect::<PublicInfo>(id, _) => id);
    expect_event!(event_rx_0, CrustEvent::BootstrapAccept::<PublicInfo>(..));

    // Dropping service_0 should make service_1 receive a LostPeer event.
    mem::drop(service_0);
    network.deliver_messages();
    expect_event!(event_rx_1, CrustEvent::LostPeer::<PublicInfo>(id) => assert_eq!(id, id_0));
}

#[test]
fn gen_endpoint_with_ip() {
<<<<<<< HEAD
    let min_section_size = 8;
    let network = Network::<PublicInfo>::new(min_section_size, None);
=======
    let group_size = 8;
    let network = Network::<PublicId>::new(group_size, None);
>>>>>>> 22803834
    for _ in 0..258 {
        let handle0 = network.new_service_handle(None, None);
        let endpoint0 = handle0.endpoint();
        let ip0 = to_socket_addr(&endpoint0).ip();
        for _ in 0..10 {
            let endpoint1 = network.gen_endpoint_with_ip(&ip0);
            let handle1 = network.new_service_handle(None, Some(endpoint1));
            assert_eq!(to_socket_addr(&handle1.endpoint()).ip(), ip0);
        }
    }
}<|MERGE_RESOLUTION|>--- conflicted
+++ resolved
@@ -291,13 +291,8 @@
 
 #[test]
 fn gen_endpoint_with_ip() {
-<<<<<<< HEAD
-    let min_section_size = 8;
-    let network = Network::<PublicInfo>::new(min_section_size, None);
-=======
-    let group_size = 8;
-    let network = Network::<PublicId>::new(group_size, None);
->>>>>>> 22803834
+    let group_size = 8;
+    let network = Network::<PublicInfo>::new(group_size, None);
     for _ in 0..258 {
         let handle0 = network.new_service_handle(None, None);
         let endpoint0 = handle0.endpoint();
