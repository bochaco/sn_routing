// Copyright 2015 MaidSafe.net limited.
//
// This SAFE Network Software is licensed to you under (1) the MaidSafe.net Commercial License,
// version 1.0 or later, or (2) The General Public License (GPL), version 3, depending on which
// licence you accepted on initial access to the Software (the "Licences").
//
// By contributing code to the SAFE Network Software, or to this project generally, you agree to be
// bound by the terms of the MaidSafe Contributor Agreement, version 1.1.  This, along with the
// Licenses can be found in the root directory of this project at LICENSE, COPYING and CONTRIBUTOR.
//
// Unless required by applicable law or agreed to in writing, the SAFE Network Software distributed
// under the GPL Licence is distributed on an "AS IS" BASIS, WITHOUT WARRANTIES OR CONDITIONS OF ANY
// KIND, either express or implied.
//
// Please review the Licences for the specific language governing permissions and limitations
// relating to use of the SAFE Network Software.

use action::Action;
use cache::{Cache, NullCache};
<<<<<<< HEAD
use client_error::ClientError;
use data::{ImmutableData, MutableData, PermissionSet, User, Value};
=======
#[cfg(feature = "use-mock-crust")]
use crust::PeerId;
use data::{Data, DataIdentifier};
>>>>>>> f067b7f0
use error::{InterfaceError, RoutingError};
use event::Event;
use event_stream::{EventStepper, EventStream};
use id::FullId;
#[cfg(feature = "use-mock-crust")]
use id::PublicId;
use messages::{AccountInfo, CLIENT_GET_PRIORITY, DEFAULT_PRIORITY, RELOCATE_PRIORITY, Request,
               Response, UserMessage};
use outbox::{EventBox, EventBuf};
#[cfg(feature = "use-mock-crust")]
use routing_table::{Prefix, RoutingTable};
use routing_table::Authority;
#[cfg(not(feature = "use-mock-crust"))]
use rust_sodium;
use rust_sodium::crypto::sign;
use state_machine::{State, StateMachine};
use states;
use std::collections::{BTreeMap, BTreeSet};
#[cfg(feature = "use-mock-crust")]
use std::fmt::{self, Debug, Formatter};
use std::sync::mpsc::{Receiver, RecvError, Sender, TryRecvError, channel};
use types::{MessageId, RoutingActionSender};
use xor_name::XorName;

// Helper macro to implement response sending methods.
macro_rules! impl_response {
    ($method:ident, $message:ident, $payload:ty, $priority:expr) => {
        #[allow(missing_docs)]
        pub fn $method(&mut self,
                       src: Authority<XorName>,
                       dst: Authority<XorName>,
                       res: Result<$payload, ClientError>,
                       msg_id: MessageId)
                       -> Result<(), InterfaceError> {
            let msg = UserMessage::Response(Response::$message {
                res: res,
                msg_id: msg_id,
            });
            self.send_action(src, dst, msg, $priority)
        }
    };

    ($method:ident, $message:ident) => {
        impl_response!($method, $message, (), DEFAULT_PRIORITY);
    }
}

/// A builder to configure and create a new `Node`.
pub struct NodeBuilder {
    cache: Box<Cache>,
    first: bool,
    deny_other_local_nodes: bool,
}

impl NodeBuilder {
    /// Configures the node to use the given request cache.
    pub fn cache(self, cache: Box<Cache>) -> NodeBuilder {
        NodeBuilder { cache: cache, ..self }
    }

    /// Configures the node to start a new network instead of joining an existing one.
    pub fn first(self, first: bool) -> NodeBuilder {
        NodeBuilder { first: first, ..self }
    }

    /// Causes node creation to fail if another node on the local network is detected.
    pub fn deny_other_local_nodes(self) -> NodeBuilder {
        NodeBuilder { deny_other_local_nodes: true, ..self }
    }

    /// Creates new `Node`.
    ///
    /// It will automatically connect to the network in the same way a client does, but then
    /// request a new name and integrate itself into the network using the new name.
    ///
    /// The initial `Node` object will have newly generated keys.
    pub fn create(self, min_section_size: usize) -> Result<Node, RoutingError> {
        // If we're not in a test environment where we might want to manually seed the crypto RNG
        // then seed randomly.
        #[cfg(not(feature = "use-mock-crust"))]
        rust_sodium::init();

        let mut ev_buffer = EventBuf::new();

        // start the handler for routing without a restriction to become a full node
        let (_, machine) = self.make_state_machine(min_section_size, &mut ev_buffer);

        let (tx, rx) = channel();

        Ok(Node {
            interface_result_tx: tx,
            interface_result_rx: rx,
            machine: machine,
            event_buffer: ev_buffer,
        })
    }

    // TODO - remove this `rustfmt_skip` once rustfmt stops adding trailing space at `else if`.
    #[cfg_attr(rustfmt, rustfmt_skip)]
    fn make_state_machine(self,
                          min_section_size: usize,
                          outbox: &mut EventBox)
                          -> (RoutingActionSender, StateMachine) {
        let full_id = FullId::new();

        StateMachine::new(move |crust_service, timer, outbox2| if self.first {
                              if let Some(state) = states::Node::first(self.cache,
                                                                       crust_service,
                                                                       full_id,
                                                                       min_section_size,
                                                                       timer) {
                                  State::Node(state)
                              } else {
                                  State::Terminated
                              }
                          } else if
                              self.deny_other_local_nodes && crust_service.has_peers_on_lan() {
                              error!("Bootstrapping({:?}) More than 1 routing node found on LAN. \
                                      Currently this is not supported",
                                     full_id.public_id().name());

                              outbox2.send_event(Event::Terminate);
                              State::Terminated
                          } else {
                              states::Bootstrapping::new(self.cache,
                                                         false,
                                                         crust_service,
                                                         full_id,
                                                         min_section_size,
                                                         timer)
                                  .map_or(State::Terminated, State::Bootstrapping)
                          },
                          outbox, None)
    }
}

/// Interface for sending and receiving messages to and from other nodes, in the role of a full
/// routing node.
///
/// A node is a part of the network that can route messages and be a member of a section or group
/// authority. Its methods can be used to send requests and responses as either an individual
/// `ManagedNode` or as a part of a section or group authority. Their `src` argument indicates that
/// role, and can be any [`Authority`](enum.Authority.html) other than `Client`.
pub struct Node {
    interface_result_tx: Sender<Result<(), InterfaceError>>,
    interface_result_rx: Receiver<Result<(), InterfaceError>>,
    machine: StateMachine,
    event_buffer: EventBuf,
}

impl Node {
    /// Creates a new builder to configure and create a `Node`.
    pub fn builder() -> NodeBuilder {
        NodeBuilder {
            cache: Box::new(NullCache),
            first: false,
            deny_other_local_nodes: false,
        }
    }

    /// Send a `GetIData` request to `dst` to retrieve data from the network.
    pub fn send_get_idata_request(&mut self,
                                  src: Authority<XorName>,
                                  dst: Authority<XorName>,
                                  name: XorName,
                                  msg_id: MessageId)
                                  -> Result<(), InterfaceError> {
        let user_msg = UserMessage::Request(Request::GetIData {
            name: name,
            msg_id: msg_id,
        });
        self.send_action(src, dst, user_msg, RELOCATE_PRIORITY)
    }

    /// Send a `PutIData` request to `dst` to store data on the network.
    pub fn send_put_idata_request(&mut self,
                                  src: Authority<XorName>,
                                  dst: Authority<XorName>,
                                  data: ImmutableData,
                                  msg_id: MessageId)
                                  -> Result<(), InterfaceError> {
        let msg = UserMessage::Request(Request::PutIData {
            data: data,
            msg_id: msg_id,
        });
        self.send_action(src, dst, msg, DEFAULT_PRIORITY)
    }

    /// Send a `PutMData` request.
    pub fn send_put_mdata_request(&mut self,
                                  src: Authority<XorName>,
                                  dst: Authority<XorName>,
                                  data: MutableData,
                                  msg_id: MessageId,
                                  requester: sign::PublicKey)
                                  -> Result<(), InterfaceError> {
        let msg = UserMessage::Request(Request::PutMData {
            data: data,
            msg_id: msg_id,
            requester: requester,
        });

        self.send_action(src, dst, msg, DEFAULT_PRIORITY)
    }

    /// Send a `Refresh` request from `src` to `dst` to trigger churn.
    pub fn send_refresh_request(&mut self,
                                src: Authority<XorName>,
                                dst: Authority<XorName>,
                                content: Vec<u8>,
                                id: MessageId)
                                -> Result<(), InterfaceError> {
        let user_msg = UserMessage::Request(Request::Refresh(content, id));
        self.send_action(src, dst, user_msg, RELOCATE_PRIORITY)
    }

    /// Respond to a `GetAccountInfo` request.
    impl_response!(send_get_account_info_response,
                   GetAccountInfo,
                   AccountInfo,
                   CLIENT_GET_PRIORITY);

    /// Respond to a `GetIData` request.
    pub fn send_get_idata_response(&mut self,
                                   src: Authority<XorName>,
                                   dst: Authority<XorName>,
                                   res: Result<ImmutableData, ClientError>,
                                   msg_id: MessageId)
                                   -> Result<(), InterfaceError> {
        let msg = UserMessage::Response(Response::GetIData {
            res: res,
            msg_id: msg_id,
        });

        let priority = if dst.is_client() {
            CLIENT_GET_PRIORITY
        } else {
            RELOCATE_PRIORITY
        };

        self.send_action(src, dst, msg, priority)
    }

    /// Respond to a `PutIData` request.
    impl_response!(send_put_idata_response, PutIData);

    /// Respond to a `PutMData` request.
    impl_response!(send_put_mdata_response, PutMData);

    /// Respond to a `GetMDataVersion` request.
    impl_response!(send_get_mdata_version_response,
                   GetMDataVersion,
                   u64,
                   CLIENT_GET_PRIORITY);

    /// Respond to a `ListMDataEntries` request.
    impl_response!(send_list_mdata_entries_response,
                   ListMDataEntries,
                   BTreeMap<Vec<u8>, Value>,
                   CLIENT_GET_PRIORITY);

    /// Respond to a `ListMDataKeys` request.
    impl_response!(send_list_mdata_keys_response,
                   ListMDataKeys,
                   BTreeSet<Vec<u8>>,
                   CLIENT_GET_PRIORITY);

    /// Respond to a `ListMDataValues` request.
    impl_response!(send_list_mdata_values_response,
                   ListMDataValues,
                   Vec<Value>,
                   CLIENT_GET_PRIORITY);

    /// Respond to a `GetMDataValue` request.
    impl_response!(send_get_mdata_value_response,
                   GetMDataValue,
                   Value,
                   CLIENT_GET_PRIORITY);

    /// Respond to a `MutateMDataEntries` request.
    impl_response!(send_mutate_mdata_entries_response, MutateMDataEntries);

    /// Respond to a `ListMDataPermissions` request.
    impl_response!(send_list_mdata_permissions_response,
                   ListMDataPermissions,
                   BTreeMap<User, PermissionSet>,
                   CLIENT_GET_PRIORITY);

    /// Respond to a `ListMDataUserPermissions` request.
    impl_response!(send_list_mdata_user_permissions_response,
                   ListMDataUserPermissions,
                   PermissionSet,
                   CLIENT_GET_PRIORITY);

    /// Respond to a `SetMDataUserPermissions` request.
    impl_response!(send_set_mdata_user_permissions_response, SetMDataUserPermissions);

    /// Respond to a `ListAuthKeysAndVersion` request.
    impl_response!(send_list_auth_keys_and_version_response,
        ListAuthKeysAndVersion,
        (BTreeSet<sign::PublicKey>, u64),
        CLIENT_GET_PRIORITY);

    /// Respond to a `InsAuthKey` request.
    impl_response!(send_ins_auth_key_response, InsAuthKey);

    /// Respond to a `DelAuthKey` request.
    impl_response!(send_del_auth_key_response, DelAuthKey);

    /// Respond to a `DelMDataUserPermissions` request.
    impl_response!(send_del_mdata_user_permissions_response, DelMDataUserPermissions);

    /// Respond to a `ChangeMDataOwner` request.
    impl_response!(send_change_mdata_owner_response, ChangeMDataOwner);

    /// Returns the first `count` names of the nodes in the routing table which are closest
    /// to the given one.
    pub fn close_group(&self, name: XorName, count: usize) -> Option<Vec<XorName>> {
        self.machine.close_group(name, count)
    }

    /// Returns the name of this node.
    pub fn name(&self) -> Result<XorName, RoutingError> {
        self.machine.name().ok_or(RoutingError::Terminated)
    }

    fn send_action(&mut self,
                   src: Authority<XorName>,
                   dst: Authority<XorName>,
                   user_msg: UserMessage,
                   priority: u8)
                   -> Result<(), InterfaceError> {
        // Make sure the state machine has processed any outstanding crust events.
        self.poll();

        let action = Action::NodeSendMessage {
            src: src,
            dst: dst,
            content: user_msg,
            priority: priority,
            result_tx: self.interface_result_tx.clone(),
        };

        let transition = self.machine.current_mut().handle_action(action, &mut self.event_buffer);
        self.machine.apply_transition(transition, &mut self.event_buffer);

        self.receive_action_result(&self.interface_result_rx)?
    }

    fn receive_action_result<T>(&self, rx: &Receiver<T>) -> Result<T, InterfaceError> {
        Ok(rx.recv()?)
    }
}

impl EventStepper for Node {
    type Item = Event;

    fn produce_events(&mut self) -> Result<(), RecvError> {
        self.machine.step(&mut self.event_buffer)
    }

    fn try_produce_events(&mut self) -> Result<(), TryRecvError> {
        self.machine.try_step(&mut self.event_buffer)
    }

    fn pop_item(&mut self) -> Option<Event> {
        self.event_buffer.take_first()
    }
}

#[cfg(feature = "use-mock-crust")]
impl Node {
    /// Resend all unacknowledged messages.
    pub fn resend_unacknowledged(&mut self) -> bool {
        self.machine.current_mut().resend_unacknowledged()
    }

    /// Are there any unacknowledged messages?
    pub fn has_unacknowledged(&mut self) -> bool {
        self.machine.current().has_unacknowledged()
    }

    /// Routing table of this node.
    pub fn routing_table(&self) -> Option<RoutingTable<XorName>> {
        self.machine.current().routing_table().cloned()
    }

    /// Check whether this node acts as a tunnel node between `client_1` and `client_2`.
    pub fn has_tunnel_clients(&self, client_1: PeerId, client_2: PeerId) -> bool {
        self.machine.current().has_tunnel_clients(client_1, client_2)
    }

    /// Resend all unacknowledged messages.
    pub fn clear_state(&mut self) {
        self.machine.current_mut().clear_state();
    }

    /// Returns a quorum of signatures for the neighbouring section's list or `None` if we don't
    /// have one
    pub fn section_list_signatures(&self,
                                   prefix: Prefix<XorName>)
                                   -> Option<BTreeMap<PublicId, sign::Signature>> {
        self.machine.current().section_list_signatures(prefix)
    }

    /// Returns whether the current state is `Node`.
    pub fn is_node(&self) -> bool {
        if let State::Node(..) = *self.machine.current() {
            true
        } else {
            false
        }
    }

    /// Sets a name to be used when the next node relocation request is received by this node.
    pub fn set_next_node_name(&mut self, relocation_name: XorName) {
        self.machine.current_mut().set_next_node_name(Some(relocation_name))
    }

    /// Clears the name to be used when the next node relocation request is received by this node so
    /// the normal process is followed to calculate the relocated name.
    pub fn clear_next_node_name(&mut self) {
        self.machine.current_mut().set_next_node_name(None)
    }
}

#[cfg(feature = "use-mock-crust")]
impl Debug for Node {
    fn fmt(&self, formatter: &mut Formatter) -> fmt::Result {
        self.machine.fmt(formatter)
    }
}

impl Drop for Node {
    fn drop(&mut self) {
        self.poll();
        let _ = self.machine.current_mut().handle_action(Action::Terminate, &mut self.event_buffer);
        let _ = self.event_buffer.take_all();
    }
}<|MERGE_RESOLUTION|>--- conflicted
+++ resolved
@@ -17,14 +17,8 @@
 
 use action::Action;
 use cache::{Cache, NullCache};
-<<<<<<< HEAD
 use client_error::ClientError;
 use data::{ImmutableData, MutableData, PermissionSet, User, Value};
-=======
-#[cfg(feature = "use-mock-crust")]
-use crust::PeerId;
-use data::{Data, DataIdentifier};
->>>>>>> f067b7f0
 use error::{InterfaceError, RoutingError};
 use event::Event;
 use event_stream::{EventStepper, EventStream};
@@ -33,6 +27,8 @@
 use id::PublicId;
 use messages::{AccountInfo, CLIENT_GET_PRIORITY, DEFAULT_PRIORITY, RELOCATE_PRIORITY, Request,
                Response, UserMessage};
+#[cfg(feature = "use-mock-crust")]
+use mock_crust::crust::PeerId;
 use outbox::{EventBox, EventBuf};
 #[cfg(feature = "use-mock-crust")]
 use routing_table::{Prefix, RoutingTable};
