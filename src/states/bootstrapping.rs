--- conflicted
+++ resolved
@@ -20,14 +20,7 @@
 use {CrustEvent, Service};
 use action::Action;
 use cache::Cache;
-<<<<<<< HEAD
-use crust::{CrustUser, PeerId, Service};
-#[cfg(feature = "use-mock-crust")]
-use crust::Config;
-use crust::Event as CrustEvent;
-=======
 use crust::CrustUser;
->>>>>>> c970fc10
 use error::RoutingError;
 use event::Event;
 use id::{FullId, PublicId};
@@ -238,11 +231,6 @@
         }
     }
 
-    #[cfg(feature = "use-mock-crust")]
-    pub fn config(&self) -> Config {
-        self.crust_service.config()
-    }
-
     fn handle_timeout(&mut self, token: u64) {
         if let Some((bootstrap_id, bootstrap_token)) = self.bootstrap_connection {
             if bootstrap_token == token {
