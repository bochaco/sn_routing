--- conflicted
+++ resolved
@@ -67,14 +67,14 @@
         self.message_filter.add(digest);
     }
 
-<<<<<<< HEAD
     pub fn message_digest(routing_message: &::messages::RoutingMessage)
         -> Option<RoutingMessageFilter> {
 
         match ::utils::encode(routing_message) {
             Ok(bytes) => Some(::sodiumoxide::crypto::hash::sha256::hash(&bytes[..])),
             Err(_) => None,
-=======
+        }
+    }
 }
 
 pub struct RunningAverage {
@@ -93,7 +93,6 @@
             counter: 0u32,
             block_counter: 0u32,
             block_size: block_size,
->>>>>>> 2b654d4a
         }
     }
 }