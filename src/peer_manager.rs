// Copyright 2016 MaidSafe.net limited.
//
// This SAFE Network Software is licensed to you under (1) the MaidSafe.net Commercial License,
// version 1.0 or later, or (2) The General Public License (GPL), version 3, depending on which
// licence you accepted on initial access to the Software (the "Licences").
//
// By contributing code to the SAFE Network Software, or to this project generally, you agree to be
// bound by the terms of the MaidSafe Contributor Agreement, version 1.1.  This, along with the
// Licenses can be found in the root directory of this project at LICENSE, COPYING and CONTRIBUTOR.
//
// Unless required by applicable law or agreed to in writing, the SAFE Network Software distributed
// under the GPL Licence is distributed on an "AS IS" BASIS, WITHOUT WARRANTIES OR CONDITIONS OF ANY
// KIND, either express or implied.
//
// Please review the Licences for the specific language governing permissions and limitations
// relating to use of the SAFE Network Software.

use crust::{PeerId, PrivConnectionInfo, PubConnectionInfo};
use id::PublicId;
use itertools::Itertools;
use maidsafe_utilities::SeededRng;
use rand::{self, Rng};
use routing_table::{Authority, OtherMergeDetails, OwnMergeDetails, OwnMergeState, Prefix,
                    RemovalDetails, RoutingTable};
use routing_table::Error as RoutingTableError;
use rust_sodium::crypto::hash::sha256;
use rust_sodium::crypto::sign;
use std::{error, fmt, mem};
use std::collections::{BTreeSet, HashMap, HashSet};
use std::collections::hash_map::Values;
use std::time::{Duration, Instant};
use xor_name::XorName;

/// Time (in seconds) after which a joining node will get dropped from the map of joining nodes.
const JOINING_NODE_TIMEOUT_SECS: u64 = 300;
/// Time (in seconds) after which the connection to a peer is considered failed.
const CONNECTION_TIMEOUT_SECS: u64 = 90;
/// Time (in seconds) the node waits for a `NodeIdentify` message.
const NODE_IDENTIFY_TIMEOUT_SECS: u64 = 60;
/// Time (in seconds) the node candidate supposed to complete upload the proof.
const RESOURCE_PROOF_EVALUATE_TIMEOUT_SECS: u64 = 40;
/// Time (in seconds) the node candidate supposed to be arrpoved.
const RESOURCE_PROOF_APPROVE_TIMEOUT_SECS: u64 = 60;

type Group = (Prefix<XorName>, Vec<PublicId>);

#[derive(Debug)]
/// Errors that occur in peer status management.
pub enum Error {
    /// The specified peer was not found.
    PeerNotFound,
    /// The peer is in a state that doesn't allow the requested operation.
    UnexpectedState,
}

impl fmt::Display for Error {
    fn fmt(&self, formatter: &mut fmt::Formatter) -> fmt::Result {
        match *self {
            Error::PeerNotFound => write!(formatter, "Peer not found"),
            Error::UnexpectedState => write!(formatter, "Peer state does not allow operation"),
        }
    }
}

impl error::Error for Error {
    fn description(&self) -> &str {
        match *self {
            Error::PeerNotFound => "Peer not found",
            Error::UnexpectedState => "Peer state does not allow operation",
        }
    }
}

/// Our relationship status with a known peer.
#[derive(Debug)]
pub enum PeerState {
    /// Waiting for Crust to prepare our `PrivConnectionInfo`. Contains source and destination for
    /// sending it to the peer, and their connection info, if we already received it.
    ConnectionInfoPreparing(Authority<XorName>, Authority<XorName>, Option<PubConnectionInfo>),
    /// The prepared connection info that has been sent to the peer.
    ConnectionInfoReady(PrivConnectionInfo),
    /// We called `connect` and are waiting for a `NewPeer` event.
    CrustConnecting,
    /// We failed to connect and are trying to find a tunnel node.
    SearchingForTunnel,
    /// We are connected - via a tunnel if the field is `true` - and waiting for a `NodeIdentify`.
    AwaitingNodeIdentify(bool),
    /// We are the proxy for the client
    Client,
    /// We are the proxy for the joining node
    JoiningNode,
    /// We are approved and routing to that peer - via a tunnel if the field is `true`.
    Routing(bool),
    /// Connected and waiting for approval to that peer - via a tunnel if the field is `true`.
    Candidate(bool),
    /// We are connected to the peer who is our proxy node.
    Proxy,
}

/// The result of adding a peer's `PubConnectionInfo`.
#[derive(Debug)]
pub enum ConnectionInfoReceivedResult {
    /// Our own connection info has already been prepared: The peer was switched to
    /// `CrustConnecting` status; Crust's `connect` method should be called with these infos now.
    Ready(PrivConnectionInfo, PubConnectionInfo),
    /// We don't have a connection info for that peer yet. The peer was switched to
    /// `ConnectionInfoPreparing` status; Crust's `prepare_connection_info` should be called with
    /// this token now.
    Prepare(u32),
    /// We are currently preparing our own connection info and need to wait for it. The peer
    /// remains in `ConnectionInfoPreparing` status.
    Waiting,
    /// We are already connected: They are our proxy.
    IsProxy,
    /// We are already connected: They are our client.
    IsClient,
    /// We are already connected: They are becoming a routing node.
    IsJoiningNode,
    /// We are already connected: They are a routing peer.
    IsConnected,
}

/// The result of adding our prepared `PrivConnectionInfo`. It needs to be sent to a peer as a
/// `PubConnectionInfo`.
#[derive(Debug)]
pub struct ConnectionInfoPreparedResult {
    /// The peer's public ID.
    pub pub_id: PublicId,
    /// The source authority for sending the connection info.
    pub src: Authority<XorName>,
    /// The destination authority for sending the connection info.
    pub dst: Authority<XorName>,
    /// If the peer's connection info was already present, the peer has been moved to
    /// `CrustConnecting` status. Crust's `connect` method should be called with these infos now.
    pub infos: Option<(PrivConnectionInfo, PubConnectionInfo)>,
}

/// Represents peer we are connected or attempting connection to.
pub struct Peer {
    pub_id: PublicId,
    peer_id: Option<PeerId>,
    state: PeerState,
    timestamp: Instant,
}

impl Peer {
    fn new(pub_id: PublicId, peer_id: Option<PeerId>, state: PeerState) -> Self {
        Peer {
            pub_id: pub_id,
            peer_id: peer_id,
            state: state,
            timestamp: Instant::now(),
        }
    }

    pub fn peer_id(&self) -> Option<&PeerId> {
        self.peer_id.as_ref()
    }

    pub fn pub_id(&self) -> &PublicId {
        &self.pub_id
    }

    pub fn name(&self) -> &XorName {
        self.pub_id.name()
    }

    pub fn state(&self) -> &PeerState {
        &self.state
    }

    fn is_expired(&self) -> bool {
        match self.state {
            PeerState::ConnectionInfoPreparing(..) |
            PeerState::ConnectionInfoReady(_) |
            PeerState::CrustConnecting |
            PeerState::SearchingForTunnel => {
                self.timestamp.elapsed() >= Duration::from_secs(CONNECTION_TIMEOUT_SECS)
            }
            PeerState::JoiningNode | PeerState::Proxy => {
                self.timestamp.elapsed() >= Duration::from_secs(JOINING_NODE_TIMEOUT_SECS)
            }
            PeerState::Client |
            PeerState::Routing(_) |
            PeerState::AwaitingNodeIdentify(_) => false,
            PeerState::Candidate(_) => {
                self.timestamp.elapsed() >=
                Duration::from_secs(RESOURCE_PROOF_EVALUATE_TIMEOUT_SECS)
            }
        }
    }
}

/// Holds peers and provides efficient insertion and lookup and removal by peer id and name.
struct PeerMap {
    peers: HashMap<XorName, Peer>,
    names: HashMap<PeerId, XorName>,
}

impl PeerMap {
    fn new() -> Self {
        PeerMap {
            peers: HashMap::new(),
            names: HashMap::new(),
        }
    }

    fn get(&self, peer_id: &PeerId) -> Option<&Peer> {
        if let Some(name) = self.names.get(peer_id) {
            self.peers.get(name)
        } else {
            None
        }
    }

    fn get_mut(&mut self, peer_id: &PeerId) -> Option<&mut Peer> {
        if let Some(name) = self.names.get(peer_id) {
            self.peers.get_mut(name)
        } else {
            None
        }
    }

    fn get_by_name(&self, name: &XorName) -> Option<&Peer> {
        self.peers.get(name)
    }

    // Iterator over all peers in the map.
    fn peers(&self) -> Values<XorName, Peer> {
        self.peers.values()
    }

    fn insert(&mut self, peer: Peer) -> Option<Peer> {
        if let Some(peer_id) = peer.peer_id {
            let _ = self.names.insert(peer_id, *peer.name());
        }

        self.peers.insert(*peer.name(), peer)
    }

    fn remove(&mut self, peer_id: &PeerId) -> Option<Peer> {
        if let Some(name) = self.names.remove(peer_id) {
            self.peers.remove(&name)
        } else {
            None
        }
    }

    fn remove_by_name(&mut self, name: &XorName) -> Option<Peer> {
        if let Some(peer) = self.peers.remove(name) {
            if let Some(peer_id) = peer.peer_id {
                let _ = self.names.remove(&peer_id);
            }

            Some(peer)
        } else {
            None
        }
    }
}

/// A container for information about other nodes in the network.
///
/// This keeps track of which nodes we know of, which ones we have tried to connect to, which IDs
/// we have verified, whom we are directly connected to or via a tunnel.
pub struct PeerManager {
    /// Token map for the connections
    connection_token_map: HashMap<u32, PublicId>,
    /// Peer map for the connections
    peer_map: PeerMap,
    /// Peers not yet known
    unknown_peers: HashMap<PeerId, Instant>,
    /// Our proxy's peer_id
    proxy_peer_id: Option<PeerId>,
    /// Routing table
    routing_table: RoutingTable<XorName>,
    /// Our public id
    our_public_id: PublicId,
    /// A joining node wants to join our group
    /// (name, time_inserted, seed_for_resource_proof)
    node_candidate: Option<(XorName, Instant, Vec<u8>)>,
    /// Candidate has been approved
    approved_candidate: Option<XorName>,
    /// A joining node's cache for the group it first joining to
    peer_candidates: Vec<XorName>,
}

impl PeerManager {
    /// Returns a new peer manager with no entries.
    pub fn new(min_group_size: usize, our_public_id: PublicId) -> PeerManager {
        PeerManager {
            connection_token_map: HashMap::new(),
            peer_map: PeerMap::new(),
            unknown_peers: HashMap::new(),
            proxy_peer_id: None,
            routing_table: RoutingTable::<XorName>::new(*our_public_id.name(), min_group_size),
            our_public_id: our_public_id,
            node_candidate: None,
            approved_candidate: None,
            peer_candidates: vec![],
        }
    }

    /// Clears the routing table and resets this node's public ID.
    pub fn reset_routing_table(&mut self, our_public_id: PublicId, groups: &[Group]) {
        let min_group_size = self.routing_table.min_group_size();
        self.our_public_id = our_public_id;
        let groups_as_names = groups.into_iter()
            .map(|&(ref prefix, ref members)| {
                (*prefix, members.into_iter().map(|pub_id| *pub_id.name()).collect_vec())
            })
            .collect_vec();
        // TODO - nothing can be done to recover from an error here - use `unwrap!` for now, but
        // consider refactoring to return an error which can be used to transition the state
        // machine to `Terminate`.
        let new_rt = unwrap!(RoutingTable::new_with_groups(*our_public_id.name(),
                                                           min_group_size,
                                                           groups_as_names));
        let old_rt = mem::replace(&mut self.routing_table, new_rt);
        for name in old_rt.iter() {
            let _ = self.peer_map.remove_by_name(name);
        }

        self.cleanup_proxy_peer_id();
    }

    /// Clears the routing table and resets this node's public ID.
    pub fn restart_routing_table(&mut self, our_public_id: PublicId) {
        let min_group_size = self.routing_table.min_group_size();
        self.our_public_id = our_public_id;

        let new_rt = RoutingTable::new(*our_public_id.name(), min_group_size);
        self.routing_table = new_rt;
    }

    /// Populates the routing table.
    pub fn populate_routing_table(&mut self, groups: &[Group]) {
        let min_group_size = self.routing_table.min_group_size();
        let groups_as_names = groups.into_iter()
            .map(|&(ref prefix, ref members)| {
                (*prefix, members.into_iter().map(|pub_id| *pub_id.name()).collect_vec())
            })
            .collect_vec();
        // TODO - nothing can be done to recover from an error here - use `unwrap!` for now, but
        // consider refactoring to return an error which can be used to transition the state
        // machine to `Terminate`.
        let new_rt = unwrap!(RoutingTable::new_with_groups(*self.our_public_id.name(),
                                                           min_group_size,
                                                           groups_as_names));
        self.routing_table = new_rt;
    }

    /// Returns the routing table.
    pub fn routing_table(&self) -> &RoutingTable<XorName> {
        &self.routing_table
    }

    /// Marks a node as being needed
    pub fn mark_needed(&mut self, name: &XorName) -> Result<(), RoutingTableError> {
        self.routing_table.mark_needed(name)
    }

    /// Wraps the routing table function of the same name and maps `XorName`s to `PublicId`s.
<<<<<<< HEAD
    ///
    /// Returns: (true, our_group_list)     if needs to carry out resource proof evaluate
    ///          (false, empty_list)        if doesn't need to carry out resource proof evaluate
    pub fn expect_join_our_group
        (&mut self,
         expected_name: &XorName,
         our_public_id: &PublicId)
         -> Result<(bool, (Prefix<XorName>, Vec<PublicId>)), RoutingTableError> {
        if let Some((name, now, _)) = self.node_candidate {
            if name == *expected_name ||
               now.elapsed() < Duration::from_secs(RESOURCE_PROOF_APPROVE_TIMEOUT_SECS) {
                return Err(RoutingTableError::AlreadyExists);
            }
        }

        let (prefix, names) = self.routing_table.expect_join_our_group(expected_name)?;

        if names.len() > self.routing_table.min_group_size() {
            let mut rng = SeededRng::new();
            let seed = rng.gen_iter().take(10).collect();
            self.node_candidate = Some((*expected_name, Instant::now(), seed));
            self.approved_candidate = None;
        } else {
            return Ok((false, (prefix, vec![])));
        }

        let mut public_ids = vec![];
        for name in names {
            if name == *our_public_id.name() {
                public_ids.push(*our_public_id);
            } else if let Some(peer) = self.peer_map.get_by_name(&name) {
                public_ids.push(*peer.pub_id())
            }
        }
        public_ids.sort();

        Ok((true, (prefix, public_ids)))
    }

    pub fn add_as_peer_candidate(&mut self, name: XorName) {
        self.peer_candidates.push(name)
    }

    pub fn verify_candidate(&mut self,
                            node_name: XorName,
                            proof: Vec<u8>,
                            _leading_zero_bytes: u32,
                            _difficulty: u32)
                            -> Option<bool> {
        if let Some((ref name, ref now, ref seed)) = self.node_candidate {
            if *name == node_name &&
               now.elapsed() < Duration::from_secs(RESOURCE_PROOF_EVALUATE_TIMEOUT_SECS) {
                return Some(*seed == proof);
            }
        }
        None
    }

    /// Handles node_approval vote. `validity` indicates whether rejected or approved
    ///
    /// Returns:
    /// (true, Some(peer_info)) if approved peer is a node candidate
    /// (false, None)           if approved peer is not a node candidate, or cannot find peer_info,
    ///                         or not connected yet
    pub fn handle_node_approval_vote(&mut self,
                                     candidate_name: XorName,
                                     validity: bool)
                                     -> (bool, Option<(PublicId, PeerId)>) {
        if let Some((name, _, _)) = self.node_candidate {
            if name == candidate_name {
                self.node_candidate = None;
                let result = if validity {
                    self.approved_candidate = Some(candidate_name);
                    let (pub_id, peer_id) = if let Some(peer) = self.peer_map
                        .get_by_name(&candidate_name) {
                        if let PeerState::ConnectionInfoPreparing(..) = peer.state {
                            return (false, None);
                        }
                        if let Some(peer_id) = peer.peer_id().clone() {
                            (*peer.pub_id(), *peer_id)
                        } else {
                            return (false, None);
                        }
                    } else {
                        return (false, None);
                    };
                    Some((pub_id, peer_id))
                } else {
                    None
                };
                return (true, result);
            }
        }
        (false, None)
    }

    /// Returns peer_candidates and empty it
    pub fn peer_candidates(&mut self) -> Vec<(PublicId, PeerId)> {
        let mut result = vec![];
        for peer_name in &self.peer_candidates.clone() {
            if let Some(peer) = self.peer_map.get_by_name(peer_name) {
                if let Some(peer_id) = peer.peer_id().clone() {
                    result.push((*peer.pub_id(), *peer_id));
                }
            }
        }
        self.peer_candidates.clear();
        result
    }

    /// Update peer's state to `Candidate` if it is a node candidate
    ///
    /// Returns:
    ///     Ok(None)                   if the peer is not a node candidate or has been approved
    ///     Ok(Some(is_tunnel, seed))  if the peer is a node candidate
    ///     Err(AlreadyExists)         If peer already a routing node
    pub fn is_node_candidate(&mut self,
                             pub_id: &PublicId,
                             peer_id: &PeerId)
                             -> Result<Option<(bool, Vec<u8>)>, RoutingTableError> {
        if self.approved_candidate == Some(*pub_id.name()) {
            self.approved_candidate = None;
            return Ok(None);
        }
        if let Some((ref name, _, ref seed)) = self.node_candidate {
            if name == pub_id.name() {
                let tunnel = match self.peer_map.remove(peer_id).map(|peer| peer.state) {
                    Some(PeerState::SearchingForTunnel) |
                    Some(PeerState::AwaitingNodeIdentify(true)) => true,
                    Some(PeerState::Routing(tunnel)) => {
                        let _ = self.peer_map
                            .insert(Peer::new(*pub_id, Some(*peer_id), PeerState::Routing(tunnel)));
                        return Err(RoutingTableError::AlreadyExists);
                    }
                    _ => false,
                };
                let state = PeerState::Candidate(tunnel);
                let _ = self.peer_map.insert(Peer::new(*pub_id, Some(*peer_id), state));
                return Ok(Some((tunnel, seed.clone())));
            }
        }
        Ok(None)
    }

    /// Update peer's state to `Candidate` if it is a peer candidate
    ///
    /// Returns: true       if the peer is a peer candidate
    ///          false      if the peer is not a peer candidate
    pub fn is_peer_candidate(&mut self, pub_id: &PublicId, peer_id: &PeerId) -> bool {
        if !self.peer_candidates.contains(pub_id.name()) {
            return false;
        }
        let tunnel = match self.peer_map.remove(peer_id).map(|peer| peer.state) {
            Some(PeerState::SearchingForTunnel) |
            Some(PeerState::AwaitingNodeIdentify(true)) => true,
            Some(PeerState::Routing(tunnel)) => {
                error!("PeerCandidate {:?} already in state Routing.", peer_id);
                tunnel
            }
            _ => false,
        };
        let state = PeerState::Candidate(tunnel);
        let _ = self.peer_map.insert(Peer::new(*pub_id, Some(*peer_id), state));
        true
    }

    /// Wraps the routing table function of the same name and maps `XorName`s to `PublicId`s.
    pub fn get_sections_to_join(&self,
                                name: &XorName,
                                our_public_id: &PublicId)
                                -> Result<Vec<Group>, RoutingTableError> {
        let groups = match self.routing_table.get_sections_to_join(name) {
            Ok(groups) => groups,
            Err(err) => return Err(err),
        };
=======
    pub fn expect_add_to_our_group(&self,
                                   expected_name: &XorName,
                                   our_public_id: &PublicId)
                                   -> Result<Vec<Group>, RoutingTableError> {
        self.routing_table.validate_joining_node(expected_name)?;
        let groups = self.routing_table.groups();
>>>>>>> 1c1076e1
        let mut result = vec![];
        for (prefix, names) in groups {
            let mut public_ids = vec![];
            for name in names {
                if name == *our_public_id.name() {
                    public_ids.push(*our_public_id);
                } else if let Some(peer) = self.peer_map.get_by_name(&name) {
                    public_ids.push(*peer.pub_id())
                }
            }
            public_ids.sort();
            result.push((prefix, public_ids));
        }
        result.sort();
        Ok(result)
    }

    /// Tries to add the given peer to the routing table. If successful, this returns `Ok(true)` if
    /// the addition should cause our group to split or `Ok(false)` if the addition shouldn't cause
    /// a split.
    pub fn add_to_routing_table(&mut self,
                                pub_id: &PublicId,
                                peer_id: &PeerId)
                                -> Result<bool, RoutingTableError> {
        let _ = self.unknown_peers.remove(peer_id);
        let should_split = self.routing_table.add(*pub_id.name())?;
        let tunnel = match self.peer_map.remove(peer_id).map(|peer| peer.state) {
            Some(PeerState::SearchingForTunnel) |
            Some(PeerState::AwaitingNodeIdentify(true)) => true,
            Some(PeerState::Candidate(tunnel)) => tunnel,
            Some(PeerState::Routing(tunnel)) => {
                error!("Peer {:?} added to routing table, but already in state Routing.",
                       peer_id);
                tunnel
            }
            _ => false,
        };
        let state = PeerState::Routing(tunnel);
        let _ = self.peer_map.insert(Peer::new(*pub_id, Some(*peer_id), state));
        Ok(should_split)
    }

    /// Splits the indicated group and returns the `PeerId`s of any peers to which we should not
    /// remain connected.
    pub fn split_group(&mut self,
                       prefix: Prefix<XorName>)
                       -> (Vec<(XorName, PeerId)>, Option<Prefix<XorName>>) {
        let (names_to_drop, our_new_prefix) = self.routing_table.split(prefix);
        let mut ids_to_drop = vec![];
        for name in &names_to_drop {
            if let Some(peer) = self.peer_map.remove_by_name(name) {
                self.cleanup_proxy_peer_id();
                if let Some(peer_id) = peer.peer_id {
                    ids_to_drop.push((*name, peer_id));
                }
            }
        }
        (ids_to_drop, our_new_prefix)
    }

    // Returns the `OwnMergeState` from `RoutingTable` which defines what further action needs to be
    // taken by the node, and the list of peers to which we should now connect (only those within
    // the merging groups for now).
    pub fn merge_own_group(&mut self,
                           sender_prefix: Prefix<XorName>,
                           merge_prefix: Prefix<XorName>,
                           groups: Vec<Group>)
                           -> (OwnMergeState<XorName>, Vec<PublicId>) {
        self.remove_expired();
        let needed = groups.iter()
            .flat_map(|&(_, ref pub_ids)| pub_ids)
            .filter(|pub_id| {
                pub_id.name() != self.routing_table.our_name() &&
                !self.routing_table.has(pub_id.name())
            })
            .cloned()
            .collect();

        let groups_as_names = groups.into_iter()
            .map(|(prefix, members)| {
                (prefix, members.into_iter().map(|pub_id| *pub_id.name()).collect::<HashSet<_>>())
            })
            .collect();

        let own_merge_details = OwnMergeDetails {
            sender_prefix: sender_prefix,
            merge_prefix: merge_prefix,
            groups: groups_as_names,
        };
        (self.routing_table.merge_own_group(own_merge_details), needed)
    }

    pub fn merge_other_group(&mut self,
                             prefix: Prefix<XorName>,
                             group: BTreeSet<PublicId>)
                             -> HashSet<PublicId> {
        self.remove_expired();

        let merge_details = OtherMergeDetails {
            prefix: prefix,
            group: group.iter().map(|public_id| *public_id.name()).collect(),
        };
        let needed_names = self.routing_table.merge_other_group(merge_details);
        group.into_iter().filter(|pub_id| needed_names.contains(pub_id.name())).collect()
    }

    /// Returns `true` if we are directly connected to both peers.
    pub fn can_tunnel_for(&self, peer_id: &PeerId, dst_id: &PeerId) -> bool {
        let peer_state = self.get_state(peer_id);
        let dst_state = self.get_state(dst_id);
        match (peer_state, dst_state) {
            (Some(&PeerState::Routing(false)), Some(&PeerState::Routing(false))) => true,
            _ => false,
        }
    }

    /// Returns the public ID of the given peer, if it is in `Routing` state.
    pub fn get_routing_peer(&self, peer_id: &PeerId) -> Option<&PublicId> {
        self.peer_map.get(peer_id).and_then(|peer| {
            if let PeerState::Routing(_) = peer.state {
                Some(&peer.pub_id)
            } else {
                None
            }
        })
    }

    /// Returns the proxy node, if connected.
    pub fn proxy(&self) -> Option<(&PeerId, &PublicId)> {
        if let Some(peer_id) = self.proxy_peer_id.as_ref() {
            if let Some(peer) = self.peer_map.get(peer_id) {
                return Some((peer_id, &peer.pub_id));
            }
        }

        None
    }

    /// Returns the proxy node's public ID, if it has the given peer ID.
    pub fn get_proxy_public_id(&self, peer_id: &PeerId) -> Option<&PublicId> {
        if Some(*peer_id) == self.proxy_peer_id {
            self.peer_map.get(peer_id).map(Peer::pub_id)
        } else {
            None
        }
    }

    /// Returns the proxy node's peer ID, if it has the given name.
    pub fn get_proxy_peer_id(&self, name: &XorName) -> Option<&PeerId> {
        if let Some(ref peer_id) = self.proxy_peer_id {
            if self.peer_map.get(peer_id).map(Peer::name) == Some(name) {
                return Some(peer_id);
            }
        }

        None
    }

    /// Inserts the given peer as a proxy node if applicable, returns `false` if it is not accepted
    /// and should be disconnected.
    pub fn set_proxy(&mut self, peer_id: PeerId, pub_id: PublicId) -> bool {
        if let Some(proxy_peer_id) = self.proxy_peer_id {
            debug!("Not accepting further bootstrap connections.");
            proxy_peer_id == peer_id
        } else {
            let _ = self.insert_peer(pub_id, Some(peer_id), PeerState::Proxy);
            self.proxy_peer_id = Some(peer_id);
            true
        }
    }

    /// Inserts the given client into the map. Returns true if we already had
    /// a peer with the given peer id.
    pub fn insert_client(&mut self, peer_id: PeerId, pub_id: PublicId) -> bool {
        self.insert_peer(pub_id, Some(peer_id), PeerState::Client)
    }

    /// Returns the given client's public key, if present.
    pub fn get_client(&self, peer_id: &PeerId) -> Option<&sign::PublicKey> {
        self.peer_map.get(peer_id).and_then(|peer| match peer.state {
            PeerState::Client => Some(peer.pub_id.signing_public_key()),
            _ => None,
        })
    }

    /// Inserts the given joining node into the map. Returns true if we already
    /// had a peer with the given peer id.
    pub fn insert_joining_node(&mut self, peer_id: PeerId, pub_id: PublicId) -> bool {
        self.insert_peer(pub_id, Some(peer_id), PeerState::JoiningNode)
    }

    /// Returns the given joining node's public key, if present.
    pub fn get_joining_node(&self, peer_id: &PeerId) -> Option<&sign::PublicKey> {
        self.peer_map.get(peer_id).and_then(|peer| match peer.state {
            PeerState::JoiningNode => Some(peer.pub_id.signing_public_key()),
            _ => None,
        })
    }

    /// Removes all joining nodes that have timed out, and returns their peer
    /// IDs. Also, removes our proxy if we have timed out.
    pub fn remove_expired_joining_nodes(&mut self) -> Vec<PeerId> {
        let expired_ids = self.peer_map
            .peers()
            .filter(|peer| match peer.state {
                PeerState::JoiningNode | PeerState::Proxy => peer.is_expired(),
                _ => false,
            })
            .filter_map(|peer| peer.peer_id)
            .collect_vec();

        for peer_id in &expired_ids {
            let _ = self.remove_peer(peer_id);
        }

        self.cleanup_proxy_peer_id();

        expired_ids
    }

    /// Removes all timed out connections to unknown peers (i.e. whose public id we don't have yet)
    /// and also known peers from whom we're awaiting a `NodeIdentify`, and returns their peer IDs.
    pub fn remove_expired_connections(&mut self) -> Vec<PeerId> {
        let mut expired_connections = Vec::new();

        for (peer_id, xor_name) in &self.peer_map.names {
            if let Some(peer) = self.peer_map.peers.get(xor_name) {
                if let PeerState::AwaitingNodeIdentify(_) = peer.state {
                    if peer.timestamp.elapsed() >= Duration::from_secs(NODE_IDENTIFY_TIMEOUT_SECS) {
                        expired_connections.push(*peer_id);
                    }
                }
            }
        }

        for peer_id in &expired_connections {
            let _ = self.peer_map.remove(peer_id);
        }

        let mut expired_unknown_peers = Vec::new();

        for (peer_id, timestamp) in &self.unknown_peers {
            if timestamp.elapsed() >= Duration::from_secs(NODE_IDENTIFY_TIMEOUT_SECS) {
                expired_unknown_peers.push(*peer_id);
            }
        }

        for peer_id in expired_unknown_peers {
            expired_connections.push(peer_id);
            let _ = self.unknown_peers.remove(&peer_id);
        }

        expired_connections
    }

    /// Returns the peer ID of the given node if it is our proxy or client or
    /// joining node.
    pub fn get_proxy_or_client_or_joining_node_peer_id(&self, pub_id: &PublicId) -> Option<PeerId> {
        if let Some(peer) = self.peer_map.get_by_name(pub_id.name()) {
            match peer.state {
                PeerState::Client | PeerState::JoiningNode | PeerState::Proxy => peer.peer_id,
                _ => None,
            }
        } else if let Some(join_peer) = self.peer_map
            .get_by_name(&XorName(sha256::hash(&pub_id.signing_public_key().0).0)) {
            // Joining node might have relocated by now but we might have it via its client name
            match join_peer.state {
                PeerState::JoiningNode => join_peer.peer_id,
                _ => None,
            }
        } else {
            None
        }
    }

    /// Returns the number of clients for which we act as a proxy and which intend to become a
    /// node.
    pub fn joining_nodes_num(&self) -> usize {
        self.peer_map
            .peers()
            .filter(|&peer| match peer.state {
                PeerState::JoiningNode => true,
                _ => false,
            })
            .count()
    }

    /// Returns the number of clients for which we act as a proxy and which do not intend to become
    /// a node.
    pub fn client_num(&self) -> usize {
        self.peer_map
            .peers()
            .filter(|&peer| match peer.state {
                PeerState::Client => true,
                _ => false,
            })
            .count()
    }

    /// Marks the given peer as "connected and waiting for `NodeIdentify`".
    pub fn connected_to(&mut self, peer_id: &PeerId) {
        if !self.set_state(peer_id, PeerState::AwaitingNodeIdentify(false)) {
            let _ = self.unknown_peers.insert(*peer_id, Instant::now());
        }
    }

    /// Marks the given peer as "connected via tunnel and waiting for `NodeIdentify`".
    /// Returns `false` if a tunnel is not needed.
    pub fn tunnelling_to(&mut self, peer_id: &PeerId) -> bool {
        match self.get_state(peer_id) {
            Some(&PeerState::AwaitingNodeIdentify(false)) |
            Some(&PeerState::Routing(_)) => {
                return false;
            }
            _ => (),
        }
        if !self.set_state(peer_id, PeerState::AwaitingNodeIdentify(true)) {
            let _ = self.unknown_peers.insert(*peer_id, Instant::now());
        }
        true
    }

    /// Returns the public ID of the given peer, if it is in `CrustConnecting` state.
    pub fn get_connecting_peer(&self, peer_id: &PeerId) -> Option<&PublicId> {
        self.peer_map.get(peer_id).and_then(|peer| {
            if let PeerState::CrustConnecting = peer.state {
                return Some(&peer.pub_id);
            } else {
                None
            }
        })
    }

    /// Returns the name of the given peer.
    pub fn get_peer_name(&self, peer_id: &PeerId) -> Option<&XorName> {
        self.peer_map.get(peer_id).map(Peer::name)
    }

    /// Returns the peer with the given peer_id if it is already in one of the
    /// connected states.
    pub fn get_connected_peer(&self, peer_id: &PeerId) -> Option<&Peer> {
        self.peer_map.get(peer_id).and_then(|peer| {
            match peer.state {
                PeerState::Client |
                PeerState::JoiningNode |
                PeerState::Proxy |
                PeerState::Candidate(_) |
                PeerState::Routing(_) => Some(peer),
                _ => None,
            }
        })
    }

    /// Return the PeerId of the node with a given name
    pub fn get_peer_id(&self, name: &XorName) -> Option<&PeerId> {
        self.peer_map.get_by_name(name).and_then(Peer::peer_id)
    }

    /// Return the PeerIds of nodes bearing the names.
    pub fn get_peer_ids(&self, names: &HashSet<XorName>) -> Vec<PeerId> {
        names.iter()
            .filter_map(|name| self.get_peer_id(name))
            .cloned()
            .collect()
    }

    /// Return the PublicIds of nodes bearing the names.
    pub fn get_pub_ids(&self, names: &HashSet<XorName>) -> HashSet<PublicId> {
        let mut result_map = names.iter()
            .filter_map(|name| {
                if let Some(peer) = self.peer_map.get_by_name(name) {
                    Some((*name, peer.pub_id))
                } else {
                    None
                }
            })
            .collect::<HashMap<_, _>>();

        if names.contains(self.our_public_id.name()) {
            let _ = result_map.insert(*self.our_public_id.name(), self.our_public_id);
        }

        names.iter()
            .filter_map(|name| result_map.get(name))
            .cloned()
            .collect()
    }

    /// Sets the given peer to state `SearchingForTunnel` and returns querying candidates.
    /// Returns empty vector of candidates if it is already in Routing state.
    pub fn set_searching_for_tunnel(&mut self,
                                    peer_id: PeerId,
                                    pub_id: PublicId)
                                    -> Vec<(XorName, PeerId)> {
        match self.get_state_by_name(pub_id.name()) {
            Some(&PeerState::Client) |
            Some(&PeerState::JoiningNode) |
            Some(&PeerState::Proxy) |
            Some(&PeerState::Routing(_)) |
            Some(&PeerState::AwaitingNodeIdentify(_)) => return vec![],
            _ => (),
        }

        let _ = self.insert_peer(pub_id, Some(peer_id), PeerState::SearchingForTunnel);

        let close_group = self.routing_table.other_close_names(pub_id.name()).unwrap_or_default();
        self.peer_map
            .peers()
            .filter_map(|peer| peer.peer_id.map(|peer_id| (*peer.name(), peer_id)))
            .filter(|&(name, _)| close_group.contains(&name))
            .collect()
    }

    /// Inserts the given connection info in the map to wait for the peer's info, or returns both
    /// if that's already present and sets the status to `CrustConnecting`. It also returns the
    /// source and destination authorities for sending the serialised connection info to the peer.
    pub fn connection_info_prepared(&mut self,
                                    token: u32,
                                    our_info: PrivConnectionInfo)
                                    -> Result<ConnectionInfoPreparedResult, Error> {
        let pub_id = self.connection_token_map.remove(&token).ok_or(Error::PeerNotFound)?;
        let (src, dst, opt_their_info) = match self.peer_map.remove_by_name(pub_id.name()) {
            Some(Peer { state: PeerState::ConnectionInfoPreparing(src, dst, info), .. }) => {
                (src, dst, info)
            }
            Some(peer) => {
                let _ = self.peer_map.insert(peer);
                return Err(Error::UnexpectedState);
            }
            None => return Err(Error::PeerNotFound),
        };


        Ok(ConnectionInfoPreparedResult {
            pub_id: pub_id,
            src: src,
            dst: dst,
            infos: match opt_their_info {
                Some(their_info) => {
                    let state = PeerState::CrustConnecting;
                    self.insert_peer(pub_id, Some(their_info.id()), state);
                    Some((our_info, their_info))
                }
                None => {
                    let state = PeerState::ConnectionInfoReady(our_info);
                    self.insert_peer(pub_id, None, state);
                    None
                }
            },
        })
    }

    /// Inserts the given connection info in the map to wait for the preparation of our own info, or
    /// returns both if that's already present and sets the status to `CrustConnecting`.
    pub fn connection_info_received(&mut self,
                                    src: Authority<XorName>,
                                    dst: Authority<XorName>,
                                    pub_id: PublicId,
                                    their_info: PubConnectionInfo)
                                    -> Result<ConnectionInfoReceivedResult, Error> {
        let peer_id = their_info.id();

        match self.peer_map.remove_by_name(pub_id.name()) {
            Some(Peer { state: PeerState::ConnectionInfoReady(our_info), .. }) => {
                let state = PeerState::CrustConnecting;
                self.insert_peer(pub_id, Some(peer_id), state);
                Ok(ConnectionInfoReceivedResult::Ready(our_info, their_info))
            }
            Some(Peer { state: PeerState::ConnectionInfoPreparing(src, dst, None), .. }) => {
                let state = PeerState::ConnectionInfoPreparing(src, dst, Some(their_info));
                self.insert_peer(pub_id, Some(peer_id), state);
                Ok(ConnectionInfoReceivedResult::Waiting)
            }
            Some(peer @ Peer { state: PeerState::CrustConnecting, .. }) => {
                let _ = self.peer_map.insert(peer);
                Ok(ConnectionInfoReceivedResult::Waiting)
            }
            Some(peer @ Peer { state: PeerState::Client, .. }) => {
                let _ = self.peer_map.insert(peer);
                Ok(ConnectionInfoReceivedResult::IsClient)
            }
            Some(peer @ Peer { state: PeerState::JoiningNode, .. }) => {
                let _ = self.peer_map.insert(peer);
                Ok(ConnectionInfoReceivedResult::IsJoiningNode)
            }
            Some(peer @ Peer { state: PeerState::Proxy, .. }) => {
                let _ = self.peer_map.insert(peer);
                Ok(ConnectionInfoReceivedResult::IsProxy)
            }
            Some(peer @ Peer { state: PeerState::Routing(_), .. }) => {
                // TODO: We _should_ retry connecting if the peer is connected via tunnel.
                let _ = self.peer_map.insert(peer);
                Ok(ConnectionInfoReceivedResult::IsConnected)
            }
            Some(peer @ Peer { state: PeerState::Candidate(_), .. }) => {
                // TODO: We _should_ retry connecting if the peer is connected via tunnel.
                let _ = self.peer_map.insert(peer);
                Ok(ConnectionInfoReceivedResult::IsConnected)
            }
            Some(peer) => {
                let _ = self.peer_map.insert(peer);
                Err(Error::UnexpectedState)
            }
            None => {
                let state = PeerState::ConnectionInfoPreparing(src, dst, Some(their_info));
                self.insert_peer(pub_id, Some(peer_id), state);
                let token = rand::random();
                let _ = self.connection_token_map.insert(token, pub_id);
                Ok(ConnectionInfoReceivedResult::Prepare(token))
            }
        }
    }

    /// Returns a new token for Crust's `prepare_connection_info` and puts the given peer into
    /// `ConnectionInfoPreparing` status.
    pub fn get_connection_token(&mut self,
                                src: Authority<XorName>,
                                dst: Authority<XorName>,
                                pub_id: PublicId)
                                -> Option<u32> {
        match self.get_state_by_name(pub_id.name()) {
            Some(&PeerState::AwaitingNodeIdentify(_)) |
            Some(&PeerState::Client) |
            Some(&PeerState::ConnectionInfoPreparing(..)) |
            Some(&PeerState::ConnectionInfoReady(..)) |
            Some(&PeerState::CrustConnecting) |
            Some(&PeerState::JoiningNode) |
            Some(&PeerState::Proxy) |
            Some(&PeerState::Candidate(_)) |
            Some(&PeerState::Routing(_)) => return None,
            Some(&PeerState::SearchingForTunnel) |
            None => (),
        }
        let token = rand::random();
        let _ = self.connection_token_map.insert(token, pub_id);
        self.insert_peer(pub_id,
                         None,
                         PeerState::ConnectionInfoPreparing(src, dst, None));
        Some(token)
    }

    /// Returns all peers we are looking for a tunnel to.
    pub fn peers_needing_tunnel(&self) -> Vec<PeerId> {
        self.peer_map
            .peers()
            .filter_map(|peer| match peer.state {
                PeerState::SearchingForTunnel => peer.peer_id,
                _ => None,
            })
            .collect()
    }

    /// Returns `Ok(())` if the given peer is not yet in the routing table but is allowed to
    /// connect.
    pub fn allow_connect(&self, name: &XorName) -> Result<(), RoutingTableError> {
        self.routing_table.need_to_add(name)
    }

    /// Removes the given entry, returns the removed peer and if it was a routing node,
    /// the removal details
    pub fn remove_peer(&mut self,
                       peer_id: &PeerId)
                       -> Option<(Peer, Result<RemovalDetails<XorName>, RoutingTableError>)> {
        if let Some(peer) = self.peer_map.remove(peer_id) {
            self.cleanup_proxy_peer_id();
            let removal_details = self.routing_table.remove(peer.name());
            Some((peer, removal_details))
        } else {
            None
        }
    }

    fn get_state(&self, peer_id: &PeerId) -> Option<&PeerState> {
        self.peer_map.get(peer_id).map(Peer::state)
    }

    pub fn get_state_by_name(&self, name: &XorName) -> Option<&PeerState> {
        self.peer_map.get_by_name(name).map(Peer::state)
    }

    fn set_state(&mut self, peer_id: &PeerId, state: PeerState) -> bool {
        if let Some(peer) = self.peer_map.get_mut(peer_id) {
            peer.state = state;
            true
        } else {
            trace!("{:?}: {:?} not found. Cannot set state {:?}.",
                   self.our_public_id.name(),
                   peer_id,
                   state);
            false
        }
    }

    fn insert_peer(&mut self, pub_id: PublicId, peer_id: Option<PeerId>, state: PeerState) -> bool {
        let result = self.peer_map.insert(Peer::new(pub_id, peer_id, state)).is_some();
        self.remove_expired();
        result
    }

    fn remove_expired(&mut self) {
        self.remove_expired_peers();
        self.remove_expired_tokens();
        self.cleanup_proxy_peer_id();
    }

    fn remove_expired_peers(&mut self) {
        let expired_names = self.peer_map
            .peers()
            .filter(|peer| peer.is_expired())
            .map(|peer| *peer.name())
            .collect_vec();

        for name in expired_names {
            let _ = self.peer_map.remove_by_name(&name);
        }

        self.cleanup_proxy_peer_id();
    }

    fn remove_expired_tokens(&mut self) {
        let remove_tokens = self.connection_token_map
            .iter()
            .filter(|&(_, pub_id)| match self.get_state_by_name(pub_id.name()) {
                Some(&PeerState::ConnectionInfoPreparing(..)) => false,
                _ => true,
            })
            .map(|(token, _)| *token)
            .collect_vec();

        for token in remove_tokens {
            let _ = self.connection_token_map.remove(&token);
        }
    }

    fn cleanup_proxy_peer_id(&mut self) {
        if let Some(peer_id) = self.proxy_peer_id {
            if self.peer_map.get(&peer_id).is_none() {
                self.proxy_peer_id = None;
            }
        }
    }
}

#[cfg(feature = "use-mock-crust")]
impl PeerManager {
    pub fn remove_connecting_peers(&mut self) {
        // Remove all peers that are not yet connected.
        let remove_names = self.peer_map
            .peers()
            .filter(|peer| match peer.state {
                PeerState::ConnectionInfoPreparing(..) |
                PeerState::ConnectionInfoReady(_) |
                PeerState::CrustConnecting |
                PeerState::SearchingForTunnel => true,
                _ => false,
            })
            .map(|peer| *peer.name())
            .collect_vec();

        for name in remove_names {
            let _ = self.peer_map.remove_by_name(&name);
        }
    }
}

#[cfg(all(test, feature = "use-mock-crust"))]
mod tests {
    use id::FullId;
    use mock_crust::Endpoint;
    use mock_crust::crust::{PeerId, PrivConnectionInfo, PubConnectionInfo};
    use routing_table::Authority;
    use super::*;
    use xor_name::{XOR_NAME_LEN, XorName};

    fn node_auth(byte: u8) -> Authority<XorName> {
        Authority::ManagedNode(XorName([byte; XOR_NAME_LEN]))
    }

    #[test]
    pub fn connection_info_prepare_receive() {
        let min_group_size = 8;
        let orig_pub_id = *FullId::new().public_id();
        let mut peer_mgr = PeerManager::new(min_group_size, orig_pub_id);

        let our_connection_info = PrivConnectionInfo(PeerId(0), Endpoint(0));
        let their_connection_info = PubConnectionInfo(PeerId(1), Endpoint(1));
        // We decide to connect to the peer with `pub_id`:
        let token = unwrap!(peer_mgr.get_connection_token(node_auth(0), node_auth(1), orig_pub_id));
        // Crust has finished preparing the connection info.
        match peer_mgr.connection_info_prepared(token, our_connection_info.clone()) {
            Ok(ConnectionInfoPreparedResult { pub_id, src, dst, infos: None }) => {
                assert_eq!(orig_pub_id, pub_id);
                assert_eq!(node_auth(0), src);
                assert_eq!(node_auth(1), dst);
            }
            result => panic!("Unexpected result: {:?}", result),
        }
        // Finally, we received the peer's connection info.
        match peer_mgr.connection_info_received(node_auth(0),
                                                node_auth(1),
                                                orig_pub_id,
                                                their_connection_info.clone()) {
            Ok(ConnectionInfoReceivedResult::Ready(our_info, their_info)) => {
                assert_eq!(our_connection_info, our_info);
                assert_eq!(their_connection_info, their_info);
            }
            result => panic!("Unexpected result: {:?}", result),
        }
        // Since both connection infos are present, the state should now be `CrustConnecting`.
        match peer_mgr.get_state_by_name(orig_pub_id.name()) {
            Some(&PeerState::CrustConnecting) => (),
            state => panic!("Unexpected state: {:?}", state),
        }
    }

    #[test]
    pub fn connection_info_receive_prepare() {
        let min_group_size = 8;
        let orig_pub_id = *FullId::new().public_id();
        let mut peer_mgr = PeerManager::new(min_group_size, orig_pub_id);
        let our_connection_info = PrivConnectionInfo(PeerId(0), Endpoint(0));
        let their_connection_info = PubConnectionInfo(PeerId(1), Endpoint(1));
        // We received a connection info from the peer and get a token to prepare ours.
        let token = match peer_mgr.connection_info_received(node_auth(0),
                                                            node_auth(1),
                                                            orig_pub_id,
                                                            their_connection_info.clone()) {
            Ok(ConnectionInfoReceivedResult::Prepare(token)) => token,
            result => panic!("Unexpected result: {:?}", result),
        };
        // Crust has finished preparing the connection info.
        match peer_mgr.connection_info_prepared(token, our_connection_info.clone()) {
            Ok(ConnectionInfoPreparedResult { pub_id,
                                              src,
                                              dst,
                                              infos: Some((our_info, their_info)) }) => {
                assert_eq!(orig_pub_id, pub_id);
                assert_eq!(node_auth(0), src);
                assert_eq!(node_auth(1), dst);
                assert_eq!(our_connection_info, our_info);
                assert_eq!(their_connection_info, their_info);
            }
            result => panic!("Unexpected result: {:?}", result),
        }
        // Since both connection infos are present, the state should now be `CrustConnecting`.
        match peer_mgr.get_state_by_name(orig_pub_id.name()) {
            Some(&PeerState::CrustConnecting) => (),
            state => panic!("Unexpected state: {:?}", state),
        }
    }
}<|MERGE_RESOLUTION|>--- conflicted
+++ resolved
@@ -361,7 +361,6 @@
     }
 
     /// Wraps the routing table function of the same name and maps `XorName`s to `PublicId`s.
-<<<<<<< HEAD
     ///
     /// Returns: (true, our_group_list)     if needs to carry out resource proof evaluate
     ///          (false, empty_list)        if doesn't need to carry out resource proof evaluate
@@ -533,18 +532,8 @@
                                 name: &XorName,
                                 our_public_id: &PublicId)
                                 -> Result<Vec<Group>, RoutingTableError> {
-        let groups = match self.routing_table.get_sections_to_join(name) {
-            Ok(groups) => groups,
-            Err(err) => return Err(err),
-        };
-=======
-    pub fn expect_add_to_our_group(&self,
-                                   expected_name: &XorName,
-                                   our_public_id: &PublicId)
-                                   -> Result<Vec<Group>, RoutingTableError> {
-        self.routing_table.validate_joining_node(expected_name)?;
+        self.routing_table.validate_joining_node(name)?;
         let groups = self.routing_table.groups();
->>>>>>> 1c1076e1
         let mut result = vec![];
         for (prefix, names) in groups {
             let mut public_ids = vec![];
