--- conflicted
+++ resolved
@@ -37,25 +37,19 @@
 
 #[derive(Clone)]
 pub struct NodeInfo {
-<<<<<<< HEAD
-    pub fob: KeyFob,
-=======
     pub id: DhtId, // TODO(Ben 2015-04-10) only mutable for tests!
                    // should be immutable and can be read from
                    // public_pmid.get_name();
     pub fob: PublicPmid,
-    endpoint: SocketAddr,
->>>>>>> c7161dc1
     connected: bool,
 }
 
 impl NodeInfo {
-  pub fn new(fob: PublicPmid, endpoint: SocketAddr, connected: bool)
+  pub fn new(fob: PublicPmid, connected: bool)
          -> NodeInfo {
     NodeInfo {
       id : fob.get_name(),
       fob : fob,
-      endpoint : endpoint,
       connected : connected
     }
   }
@@ -594,13 +588,8 @@
     fn create_random_node_info() -> NodeInfo {
         let public_pmid = types::PublicPmid::new(&types::Pmid::new());
         NodeInfo {
-<<<<<<< HEAD
-            fob: create_random_fob(),
-=======
             id : public_pmid.get_name(),
             fob: public_pmid,
-            endpoint: create_random_socket_address(),
->>>>>>> c7161dc1
             connected: false,
         }
     }
