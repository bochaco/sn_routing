/*  Copyright 2014 MaidSafe.net limited

    This MaidSafe Software is licensed to you under (1) the MaidSafe.net Commercial License,
    version 1.0 or later, or (2) The General Public License (GPL), version 3, depending on which
    licence you accepted on initial access to the Software (the "Licences").

    By contributing code to the MaidSafe Software, or to this project generally, you agree to be
    bound by the terms of the MaidSafe Contributor Agreement, version 1.0, found in the root
    directory of this project at LICENSE, COPYING and CONTRIBUTOR respectively and also
    available at: http://www.maidsafe.net/licenses

    Unless required by applicable law or agreed to in writing, the MaidSafe Software distributed
    under the GPL Licence is distributed on an "AS IS" BASIS, WITHOUT WARRANTIES OR CONDITIONS
    OF ANY KIND, either express or implied.

    See the Licences for the specific language governing permissions and limitations relating to
    use of the MaidSafe Software.                                                                 */


extern crate maidsafe_types;
extern crate sodiumoxide;

use common_bits::*;
use sodiumoxide::crypto;
use std::cmp;

static BUCKET_SIZE: u32 = 1;
static PARALELISM: u32 = 4;
static OPTIMAL_SIZE: u32 = 64;

type Address = maidsafe_types::NameType; // [u8;64];
struct PublicKey;

struct KeyFob {
  id: maidsafe_types::NameType,
  keys: (crypto::sign::PublicKey, crypto::asymmetricbox::PublicKey),
  signature: crypto::sign::Signature,
}

impl KeyFob {
  pub fn is_valid(&self) -> bool {
   let maidsafe_types::NameType(id) = self.id;
   for it in id.iter() {
    if *it != 0 {
      return true;
    }
   }
   false
  }
}

impl Clone for KeyFob {
  fn clone(&self) -> Self {
    KeyFob {
      id: self.id.clone(),
      keys: self.keys.clone(),
      signature: self.signature.clone(),
    }
  }
}

pub struct NodeInfo {
  fob: KeyFob,
  //endpoint: ip::SocketAddress,
  connected: bool,
}

impl Clone for NodeInfo {
  fn clone(&self) -> Self {
    NodeInfo {
      fob: self.fob.clone(),
      //endpoint: self.endpoint
      connected: self.connected,
    }
  }
}

/// The RoutingTable class is used to maintain a list of contacts to which we are connected.  
struct RoutingTable {
  routing_table: Vec<NodeInfo>,
  our_id: maidsafe_types::NameType,
}

impl RoutingTable {
  pub fn get_bucket_size() -> usize {
    1
  }

  pub fn get_parallelism() -> usize {
    4
  }

  pub fn get_optimal_size() -> usize {
    64
  }

  pub fn get_group_size() -> usize {
    23
  }

  /// Potentially adds a contact to the routing table.  If the contact is added, the first return arg
  /// is true, otherwise false.  If adding the contact caused another contact to be dropped, the
  /// dropped one is returned in the second field, otherwise the optional field is empty.  The
  /// following steps are used to determine whether to add the new contact or not:
  ///
  /// 1 - if the contact is ourself, or doesn't have a valid public key, or is already in the table,
  ///     it will not be added
  /// 2 - if the routing table is not full (size < OptimalSize()), the contact will be added
  /// 3 - if the contact is within our close group, it will be added
  /// 4 - if we can find a candidate for removal (a contact in a bucket with more than 'BucketSize()'
  ///     contacts, which is also not within our close group), and if the new contact will fit in a
  ///     bucket closer to our own bucket, then we add the new contact.
  pub fn add_node(&mut self, their_info: NodeInfo)->(bool, Option<NodeInfo>) {
    //  Validate(their_info.id);

    let maidsafe_types::NameType(their_info_id) = their_info.fob.id;
    let maidsafe_types::NameType(our_id) = self.our_id;
    let mut new_node_index: usize = 0;

    if maidsafe_types::helper::compare_arr_u8_64(&their_info_id, &our_id) {
      return (false, None);
    }

    if self.has_node(&their_info.fob.id) {
      return (false, None);
    }

    if self.routing_table.len() < RoutingTable::get_optimal_size() {
      new_node_index = self.push_back_then_sort(their_info);
      return (true, None);
    }
<<<<<<< HEAD

    if self.closer_to_target(&their_info.fob.id, &self.routing_table[RoutingTable::get_group_size() - 1].fob.id) {
=======
    if RoutingTable::closer_to_target(&self.our_id, &their_info.fob.id, &self.routing_table[RoutingTable::get_group_size()].fob.id) {
>>>>>>> c1cf247b
      new_node_index = self.push_back_then_sort(their_info);
      let removal_node_index = self.find_candidate_for_removal();
      if removal_node_index == (self.routing_table.len() - 1) {
        return (true, None);
      } else {
        let removal_node = self.routing_table[removal_node_index].clone();
        self.routing_table.remove(removal_node_index);
        return (true, Some(removal_node));
      }
    }

    let removal_node_index = self.find_candidate_for_removal();
    if self.new_node_is_better_than_existing(&their_info.fob.id, removal_node_index) {
      let removal_node = self.routing_table[removal_node_index].clone();
      self.routing_table.remove(removal_node_index);
      new_node_index = self.push_back_then_sort(their_info);
      return (true, Some(removal_node));
    }
    (false, None)
  }
  
  /// This is used to see whether to bother retrieving a contact's public key from the PKI with a
  /// view to adding the contact to our table.  The checking procedure is the same as for 'AddNode'
  /// above, except for the lack of a public key to check in step 1.
  pub fn check_node(&self, their_id: &Address)->bool {
  	if !self.is_valid() {
  		panic!("Routing Table id is not valid");
  	}
  	if !maidsafe_types::helper::compare_arr_u8_64(&self.our_id.0, &their_id.0) {
		  return false;
  	}
  	if self.has_node(their_id) {
	    return false;	
  	}
    //  std::lock_guard<std::mutex> lock(mutex_);
    if self.routing_table.len() < (RoutingTable::get_optimal_size() as usize) {
    	return true;
    }
    let group_size = (RoutingTable::get_group_size() - 1) as usize;
    let thier_id_clone = their_id.clone();    
    if RoutingTable::closer_to_target(&self.our_id, &their_id, &self.routing_table[group_size].fob.id) {
    	return true;
  	}    
    self.new_node_is_better_than_existing(&their_id, self.find_candidate_for_removal())        	
	}
  
  // This unconditionally removes the contact from the table.
  pub fn drop_node(&mut self, node_to_drop: &Address) {
    let mut index_of_removal = 0usize;

    for i in 0..self.routing_table.len() {
      if maidsafe_types::helper::compare_arr_u8_64(&self.routing_table[i].fob.id.0, &node_to_drop.0) {
        index_of_removal = i;
        break;
      }
    }

    if index_of_removal < self.routing_table.len() {
      self.routing_table.remove(index_of_removal);
    }
  }

  /// This returns a collection of contacts to which a message should be sent onwards.  It will
  /// return all of our close group (comprising 'GroupSize' contacts) if the closest one to the
  /// target is within our close group.  If not, it will return the 'Parallelism()' closest contacts
  /// to the target.
  pub fn target_nodes(&self, target: Address)->Vec<NodeInfo> {
    let mut our_close_group: Vec<NodeInfo> = Vec::new();
    let mut closest_to_target: Vec<NodeInfo> = Vec::new();
    let mut result: Vec<NodeInfo> = Vec::new();
    let mut iterations = 0usize;

    let parallelism = if RoutingTable::get_group_size() < self.routing_table.len() {
      RoutingTable::get_group_size()
    } else {
      self.routing_table.len()
    };

    for iter in self.routing_table.iter() {
      if iterations < RoutingTable::get_group_size() {
        our_close_group.push(iter.clone());
      }
      closest_to_target.push(iter.clone());
      iterations += 1;
    }

    if closest_to_target.is_empty() {
      return result;
    }

    let high = closest_to_target.len() - 1;
    RoutingTable::partial_sort(&mut closest_to_target, 0, high, parallelism, &self.our_id);

    if RoutingTable::is_any_of(&our_close_group, &closest_to_target) {
      for iter in our_close_group.iter() {
        result.push(iter.clone());
      }
    } else {
      for iter in closest_to_target.iter().take(parallelism) {
        result.push(iter.clone());
      }
    }

    result
  }

  // This returns our close group, i.e. the 'GroupSize' contacts closest to our ID (or the entire
  // table if we hold less than 'GroupSize' contacts in total).
  pub fn our_close_group(&self) -> Vec<NodeInfo> {
    let group_size = RoutingTable::get_group_size();
    let size = cmp::min(group_size, self.routing_table.len());
    let mut result = Vec::new();
    for i in 0..size {
      // is cloning advisable?
      result.push(self.routing_table[i].clone());
    }
    result
  }

  // This returns the public key for the given node if the node is in our table.
  pub fn get_public_key(&self, their_id: Address)->Option<crypto::asymmetricbox::PublicKey> {
  	 //Validate(their_id);
    //std::lock_guard<std::mutex> lock(mutex_);    
    if !self.is_nodes_sorted() {
    	panic!("Nodes are not sorted");
    }
    let found_node_option = self.routing_table.iter().find(|&node_info| {
    		  maidsafe_types::helper::compare_arr_u8_64(&node_info.fob.id.0, &their_id.0) 
    		});
    match found_node_option {
    	Some(node) => { Some(node.fob.keys.1) }
    	None => {None}
    }
  }


//  pub fn our_id(&self)->Address {
//  	self.our_id.0 
//	}


  pub fn size(&self)->usize {
  	//std::lock_guard<std::mutex> lock(mutex_);
    self.routing_table.len()
	}

  fn find_candidate_for_removal(&self) -> usize {
    assert!(self.routing_table.len() >= RoutingTable::get_optimal_size());

    let mut number_in_bucket = 0usize;
    let mut bucket = 0usize;

    let mut start = self.routing_table.len() - 1;
    let finish = RoutingTable::get_group_size();

    while start >= finish {
      let index = self.bucket_index(&self.routing_table[start].fob.id);
      if index != bucket {
        bucket = index;
        number_in_bucket = 0;
      }

      number_in_bucket += 1;
      if number_in_bucket > RoutingTable::get_bucket_size() {
        break;
      }

      start -= 1;
    }
    start
  }

  fn bucket_index(&self, id: &maidsafe_types::NameType) -> usize {
    let mut index_of_mismatch = 0usize;

    while index_of_mismatch < self.our_id.0.len() {
      if id.0[index_of_mismatch] != self.our_id.0[index_of_mismatch] {
        break;
      }
      index_of_mismatch += 1;
    }

    if index_of_mismatch == self.our_id.0.len() {
      return 8 * self.our_id.0.len();
    }

    let common_bits = K_COMMON_BITS[self.our_id.0[index_of_mismatch] as usize][id.0[index_of_mismatch] as usize];
    8 * index_of_mismatch + common_bits as usize
  }
  
  fn has_node(&self, node_id: &Address) -> bool {
    for node_info in &self.routing_table {
      if maidsafe_types::helper::compare_arr_u8_64(&node_info.fob.id.0, &node_id.0) {
        return true;
      }
    }
    false
  }

  fn push_back_then_sort(&mut self, node_info: NodeInfo) -> usize {
    self.routing_table.push(node_info);
    let mut index = self.routing_table.len() - 1;

    for i in 1..self.routing_table.len() {
      let mut j = i - 1;
      let rhs_id = self.routing_table[i].clone();

      while j != (-1 as usize) && RoutingTable::closer_to_target(&self.our_id, &self.routing_table[j].fob.id, &rhs_id.fob.id) {
        self.routing_table[j + 1] = self.routing_table[j].clone();
        j -= 1;
      }

      if j + 1 != i {
        self.routing_table[j + 1] = rhs_id;
        if i == self.routing_table.len() - 1 {
          index = j + 1;
        }
      }
    }
    index
  }

<<<<<<< HEAD
  fn is_rhs_less(&self, lhs: &maidsafe_types::NameType, rhs: &maidsafe_types::NameType) -> bool {
    for i in 0..lhs.0.len() {
      let res_0 = lhs.0[i] ^ self.our_id.0[i];
      let res_1 = rhs.0[i] ^ self.our_id.0[i];

      if res_1 < res_0 {
        return true;
      }
    }
    false
  }
  
=======
>>>>>>> c1cf247b
  pub fn is_valid(&self) -> bool {
   let maidsafe_types::NameType(id) = self.our_id;
   for it in id.iter() {
    if *it != 0 {
      return true;
    }
   }
   false
  }
    
  fn closer_to_target(base: &maidsafe_types::NameType,
                      lhs: &maidsafe_types::NameType,
                      rhs: &maidsafe_types::NameType) -> bool {
    for i in 0..lhs.0.len() {
      let res_0 = lhs.0[i] ^ base.0[i];
      let res_1 = rhs.0[i] ^ base.0[i];

      if res_1 < res_0 {
        return true;
      }
    }
    false
  }
  
  fn is_nodes_sorted(&self) -> bool {
  	for i in 1..self.routing_table.len() {
      let mut j = i - 1;
      let rhs_id = self.routing_table[i].clone();

      while j >=0 && self.is_rhs_less(&self.routing_table[j].fob.id, &rhs_id.fob.id) {
        return false;
      }
    }
  	true
  }
  
  fn new_node_is_better_than_existing (&self, new_node: &maidsafe_types::NameType, removal_node_index: usize) -> bool {
  	if removal_node_index >= self.routing_table.len() {
  		return false;
  	}
  	let removal_node = &self.routing_table[removal_node_index];
    let last_node_fob_id = self.routing_table[self.routing_table.len() -1 ].fob.id.0;
    let removal_node_fob_id = removal_node.fob.id.0;
    
    !maidsafe_types::helper::compare_arr_u8_64(&last_node_fob_id, &removal_node_fob_id) && &self.bucket_index(new_node) > &self.bucket_index(&removal_node.fob.id)
  }

  fn is_any_of(vec_close_group: &Vec<NodeInfo>, vec_closest_to_target: &Vec<NodeInfo>) -> bool {
    for iter in vec_close_group.iter() {
      if maidsafe_types::helper::compare_arr_u8_64(&iter.fob.id.0, &vec_closest_to_target[0].fob.id.0) {
        return true;
      }
    }
    false
  }

  fn get_pivot(low: usize, high: usize) -> usize {
    // TODO(Spandan) get a random value in the range [low, high] - rand is currently broken on my
    // Rust right now
    (high - low) / 2
  }

  fn partition(vec: &mut Vec<NodeInfo>, low: usize, high: usize, base: &maidsafe_types::NameType) -> usize {
    if low < high {
      let pivot = RoutingTable::get_pivot(low, high);
      let mut new_pivot = low;

      let temp = vec[pivot].clone();
      vec[pivot] = vec[high].clone();
      vec[high] = temp.clone();

      for i in low..high {
        if RoutingTable::closer_to_target(&base, &vec[high].fob.id, &vec[i].fob.id) {
          if i != new_pivot {
            let temp = vec[new_pivot].clone();
            vec[new_pivot] = vec[i].clone();
            vec[i] = temp.clone();
          }
          new_pivot += 1;
        }
      }

      if new_pivot != high {
        let temp = vec[new_pivot].clone();
        vec[new_pivot] = vec[high].clone();
        vec[high] = temp.clone();
      }

      new_pivot
    } else {
      low
    }
  }

  fn partial_sort(vec: &mut Vec<NodeInfo>, low: usize, high: usize, parallelism: usize, base: &maidsafe_types::NameType) {
    if low < high {
      let new_pivot = RoutingTable::partition(vec, low, high, base);
      RoutingTable::partial_sort(vec, low, new_pivot - 1, parallelism, base);

      if new_pivot < parallelism {
        RoutingTable::partial_sort(vec, new_pivot, high, parallelism, base);
      }
    }
  }

}

#[test]
fn it_works() {
}<|MERGE_RESOLUTION|>--- conflicted
+++ resolved
@@ -129,12 +129,8 @@
       new_node_index = self.push_back_then_sort(their_info);
       return (true, None);
     }
-<<<<<<< HEAD
-
-    if self.closer_to_target(&their_info.fob.id, &self.routing_table[RoutingTable::get_group_size() - 1].fob.id) {
-=======
+
     if RoutingTable::closer_to_target(&self.our_id, &their_info.fob.id, &self.routing_table[RoutingTable::get_group_size()].fob.id) {
->>>>>>> c1cf247b
       new_node_index = self.push_back_then_sort(their_info);
       let removal_node_index = self.find_candidate_for_removal();
       if removal_node_index == (self.routing_table.len() - 1) {
@@ -357,21 +353,6 @@
     index
   }
 
-<<<<<<< HEAD
-  fn is_rhs_less(&self, lhs: &maidsafe_types::NameType, rhs: &maidsafe_types::NameType) -> bool {
-    for i in 0..lhs.0.len() {
-      let res_0 = lhs.0[i] ^ self.our_id.0[i];
-      let res_1 = rhs.0[i] ^ self.our_id.0[i];
-
-      if res_1 < res_0 {
-        return true;
-      }
-    }
-    false
-  }
-  
-=======
->>>>>>> c1cf247b
   pub fn is_valid(&self) -> bool {
    let maidsafe_types::NameType(id) = self.our_id;
    for it in id.iter() {
@@ -398,10 +379,10 @@
   
   fn is_nodes_sorted(&self) -> bool {
   	for i in 1..self.routing_table.len() {
-      let mut j = i - 1;
+      let j = i - 1;
       let rhs_id = self.routing_table[i].clone();
 
-      while j >=0 && self.is_rhs_less(&self.routing_table[j].fob.id, &rhs_id.fob.id) {
+      while j != (-1 as usize) && RoutingTable::closer_to_target(&self.our_id, &self.routing_table[j].fob.id, &rhs_id.fob.id) {
         return false;
       }
     }
