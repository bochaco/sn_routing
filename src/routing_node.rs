--- conflicted
+++ resolved
@@ -1113,11 +1113,8 @@
     use types::{Pmid, PublicPmid, Authority};
     use rustc_serialize::{Encodable, Decodable};
     use cbor::{Encoder};
-<<<<<<< HEAD
+    use std::thread;
     use test_utils::{random_endpoint, random_endpoints};
-=======
-    use std::thread;
->>>>>>> b21ea95f
 
     struct NullInterface;
 
