--- conflicted
+++ resolved
@@ -58,11 +58,7 @@
                             from_address: NameType,
                             response: Result<Vec<u8>, RoutingError>);
 
-<<<<<<< HEAD
-    fn handle_churn(&mut self) -> Vec<generic_sendable_type::GenericSendableType>;
-=======
-    fn handle_churn(&mut self, close_group: Vec<NameType>) -> Vec<(NameType, generic_sendable_type::GenericSendableType)>;
->>>>>>> 3fd09147
+    fn handle_churn(&mut self, close_group: Vec<NameType>) -> Vec<generic_sendable_type::GenericSendableType>;
 
     fn handle_cache_get(&mut self,
                         type_id: u64,
